<<<<<<< HEAD
VERSION = '1.2.0'
=======
VERSION = '1.3.0'
>>>>>>> 5eef5740
<|MERGE_RESOLUTION|>--- conflicted
+++ resolved
@@ -1,5 +1 @@
-<<<<<<< HEAD
-VERSION = '1.2.0'
-=======
-VERSION = '1.3.0'
->>>>>>> 5eef5740
+VERSION = '1.3.0'