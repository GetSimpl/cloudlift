--- conflicted
+++ resolved
@@ -2,11 +2,8 @@
 from botocore.exceptions import ClientError
 from cloudlift.exceptions import UnrecoverableException
 from cloudlift.config.logging import log_err
-<<<<<<< HEAD
 from cloudlift.config.stack import get_service_stack_name
-=======
 import re
->>>>>>> 4145885a
 
 def check_sns_topic_exists(topic_name, environment):
     session = boto3.session.Session()
@@ -20,7 +17,6 @@
                 "Unable to find SNS topic {topic_name} in {environment} environment".format(**locals()))
         else:
             raise UnrecoverableException(e.response['Error']['Message'])
-<<<<<<< HEAD
         
 def check_stack_exists(name, environment, cmd):
     session = boto3.session.Session()
@@ -41,7 +37,6 @@
                 "CloudFormation stack {name} in {environment} environment does not exist.".format(**locals()))
         else:
             raise UnrecoverableException(e.response['Error']['Message'])
-=======
 
 def check_aws_instance_type(instance_type):
     pattern = r"^((a1|c1|c3|c4|c5|c5a|c5ad|c5d|c5n|c6a|c6g|c6gd|c6gn|c6i|c6id|c7g|cc2|d2|d3|d3en|dl1|f1|g2|g3|g3s|g4ad|g4dn|g5|g5g|h1|i2|i3|i3en|i4i|im4gn|inf1|is4gen|m1|m2|m3|m4|m5|m5a|m5ad|m5d|m5dn|m5n|m5zn|m6a|m6g|m6gd|m6i|m6id|mac1|mac2|p2|p3|p3dn|p4d|r3|r4|r5|r5a|r5ad|r5b|r5d|r5dn|r5n|r6a|r6g|r6gd|r6i|r6id|t1|t2|t3|t3a|t4g|trn1|u-12tb1|u-3tb1|u-6tb1|u-9tb1|vt1|x1|x1e|x2gd|x2idn|x2iedn|x2iezn|z1d)\.(10xlarge|112xlarge|12xlarge|16xlarge|18xlarge|24xlarge|2xlarge|32xlarge|3xlarge|48xlarge|4xlarge|56xlarge|6xlarge|8xlarge|9xlarge|large|medium|metal|micro|nano|small|xlarge))"
@@ -51,5 +46,4 @@
             continue
         else:
             return False, i
-    return True, ""
->>>>>>> 4145885a
+    return True, ""