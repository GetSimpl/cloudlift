--- conflicted
+++ resolved
@@ -151,13 +151,11 @@
             spot_allocation_strategy = prompt("Spot Allocation Strategy capacity-optimized/lowest-price/price-capacity-optimized", default='capacity-optimized')
             if spot_allocation_strategy == 'lowest-price':
                 spot_instance_pools = prompt("Number of Spot Instance Pools", default=2)
-<<<<<<< HEAD
-        cluster_ami_id_ssm = prompt("SSM parameter path of Custom AMI ID", default='None')
+                
+        cluster_ami_id_ssm = prompt("SSM parameter path of Custom AMI ID (Optional)", default='None')
         if cluster_ami_id_ssm == 'None':
             cluster_ami_id_ssm = None
-=======
-        cluster_ami_id_ssm = prompt("SSM parameter path of Custom AMI ID (Optional)", default='None')
->>>>>>> 4bef6933
+
         key_name = prompt("SSH key name")
         notifications_arn = prompt("Notification SNS ARN")
         ssl_certificate_arn = prompt("SSL certificate ARN")
