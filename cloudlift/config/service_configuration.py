'''
This module abstracts implementation of storing, editing and
retrieving service configuration.
'''

import json
from time import sleep

import dictdiffer
from botocore.exceptions import ClientError
from click import confirm, edit
from cloudlift.exceptions import UnrecoverableException
from jsonschema import validate
from jsonschema.exceptions import ValidationError
from stringcase import pascalcase

from cloudlift.config import DecimalEncoder, print_json_changes, get_resource_for
# import config.mfa as mfa
from cloudlift.config.logging import log_bold, log_err, log_warning, log
from cloudlift.version import VERSION
from cloudlift.config.dynamodb_configuration import DynamodbConfiguration
from cloudlift.config.pre_flight import check_sns_topic_exists


SERVICE_CONFIGURATION_TABLE = 'service_configurations'

class ServiceConfiguration(object):
    '''
        Handles configuration in DynamoDB for services
    '''

    def __init__(self, service_name, environment):
        self.service_name = service_name
        self.environment = environment
        self.new_service = False
        # TODO: Use the below two lines when all parameter store actions
        # require MFA
        #
        # mfa_region = get_region_for_environment(environment)
        # mfa_session = mfa.get_mfa_session(mfa_region)
        # ssm_client = mfa_session.client('ssm')
        self.dynamodb_resource = get_resource_for('dynamodb',environment)
        self.table = DynamodbConfiguration(SERVICE_CONFIGURATION_TABLE, [
            ('service_name', self.service_name), ('environment', self.environment)])._get_table()

    def edit_config(self):
        '''
            Open editor to update configuration
        '''

        try:
            from cloudlift.version import VERSION
            current_configuration = self.get_config(VERSION)

            updated_configuration = edit(
                json.dumps(
                    current_configuration,
                    indent=4,
                    sort_keys=True,
                    cls=DecimalEncoder
                )
            )

            if updated_configuration is None:
                if self.new_service:
                    self.set_config(current_configuration)
                    log_warning("Using default configuration.")
                else:
                    log_warning("No changes made.")
            else:
                updated_configuration = json.loads(updated_configuration)
                differences = list(dictdiffer.diff(
                    current_configuration,
                    updated_configuration
                ))
                if not differences:
                    log_warning("No changes made.")
                else:
                    print_json_changes(differences)
                    if confirm('Do you want update the config?'):
                        self.set_config(updated_configuration)
                    else:
                        log_warning("Changes aborted.")
        except ClientError:
            raise UnrecoverableException("Unable to fetch service configuration from DynamoDB.")

    def get_config(self, cloudlift_version):
        '''
            Get configuration from DynamoDB
        '''

        try:
            configuration_response = self.table.get_item(
                Key={
                    'service_name': self.service_name,
                    'environment': self.environment
                },
                ConsistentRead=True,
                AttributesToGet=[
                    'configuration'
                ]
            )
            if 'Item' in configuration_response:
                existing_configuration = configuration_response['Item']['configuration']

                from distutils.version import LooseVersion
                previous_cloudlift_version = existing_configuration.pop("cloudlift_version", None)
                if LooseVersion(cloudlift_version) < LooseVersion(previous_cloudlift_version):
                    raise UnrecoverableException(f'Cloudlift Version {previous_cloudlift_version} was used to '
                                                 f'create this service. You are using version {cloudlift_version}, '
                                                 f'which is older and can cause corruption. Please upgrade to at least '
                                                 f'version {previous_cloudlift_version} to proceed.\n\nUpgrade to the '
                                                 f'latest version (Recommended):\n'
                                                 f'\tpip install -U cloudlift\n\nOR\n\nUpgrade to a compatible version:\n'
                                                 f'\tpip install -U cloudlift=={previous_cloudlift_version}')
            else:
                existing_configuration = self._default_service_configuration()
                self.new_service = True

            return existing_configuration
        except ClientError:
            raise UnrecoverableException("Unable to fetch service configuration from DynamoDB.")

    def set_config(self, config):
        '''
            Set configuration in DynamoDB
        '''
        config['cloudlift_version'] = VERSION
        self._validate_changes(config)
        check_sns_topic_exists(config['notifications_arn'], self.environment)
        try:
            configuration_response = self.table.update_item(
                TableName=SERVICE_CONFIGURATION_TABLE,
                Key={
                    'service_name': self.service_name,
                    'environment': self.environment
                },
                UpdateExpression='SET configuration = :configuration',
                ExpressionAttributeValues={
                    ':configuration': config
                },
                ReturnValues="UPDATED_NEW"
            )
            return configuration_response
        except ClientError:
            raise UnrecoverableException("Unable to store service configuration in DynamoDB.")

    def update_cloudlift_version(self):
        '''
            Updates cloudlift version in service configuration
        '''
        config = self.get_config(VERSION)
        self.set_config(config)

    def _validate_changes(self, configuration):
        service_schema = {
            "title": "service",
            "type": "object",
            "properties": {
                "http_interface": {
                    "type": "object",
                    "properties": {
                        "internal": {
                            "type": "boolean"
                        },
                        "restrict_access_to": {
                            "type": "array",
                            "items": {
                                "type": "string"
                            }
                        },
                        "container_port": {
                            "type": "number"
                        },
                        "health_check_path": {
                            "type": "string",
                            "pattern": "^\/.*$"
                        }
                    },
                    "required": [
                        "internal",
                        "restrict_access_to",
                        "container_port"
                    ]
                },
                "custom_metrics": {
                    "type": "object",
                    "properties": {
                        "metrics_port" : {"type": "string"},
                        "metrics_path": {"type": "string"}
                    }
                },
                "volume": {
                    "type": "object",
                    "properties": {
                        "efs_id" : {"type": "string"},
                        "efs_directory_path" : {"type": "string"},
                        "container_path" : {"type": "string"}
                    }
                },
                "memory_reservation": {
                    "type": "number",
                    "minimum": 10,
                    "maximum": 30000
                },
                "fargate": {
                    "type": "object",
                    "properties": {
                        "cpu": {
                            "type": "number",
                            "minimum": 256,
                            "maximum": 4096
                        },
                        "memory": {
                            "type": "number",
                            "minimum": 512,
                            "maximum": 30720
                        }
                    }
                },
                "command": {
                    "oneOf": [
                        {"type": "string"},
                        {"type": "null"}
                    ]
                },
                "interruptable": {
                    "type": "boolean"
                }
            },
            "required": ["memory_reservation", "command"]
        }
        schema = {
            # "$schema": "http://json-schema.org/draft-04/schema#",
            "title": "configuration",
            "type": "object",
            "properties": {
                "notifications_arn": {
                    "type": "string"
                },
                "services": {
                    "type": "object",
                    "patternProperties": {
                        "^[a-zA-Z]+$": service_schema
                    }
                },
                "cloudlift_version": {
                    "type": "string"
                }
            },
            "required": ["cloudlift_version", "services", "notifications_arn"]
        }
        try:
            validate(configuration, schema)
        except ValidationError as validation_error:
            if validation_error.relative_path:
                raise UnrecoverableException(validation_error.message + " in " +
                        str(".".join(list(validation_error.relative_path))))
            else:
                raise UnrecoverableException(validation_error.message)
        log_bold("Schema valid!")

    def _default_service_configuration(self):
        return {
            u'notifications_arn': None,
            u'services': {
                pascalcase(self.service_name): {
                    u'http_interface': {
                        u'internal': False,
                        u'restrict_access_to': [u'0.0.0.0/0'],
                        u'container_port': 80,
                        u'health_check_path': u'/elb-check'
                    },
<<<<<<< HEAD
                    u'memory_reservation': 1000,
                    u'command': None,
                    u'interruptable': False
=======
                    u'memory_reservation': 250,
                    u'command': None
>>>>>>> 94769c69
                }
            }
        }<|MERGE_RESOLUTION|>--- conflicted
+++ resolved
@@ -271,14 +271,9 @@
                         u'container_port': 80,
                         u'health_check_path': u'/elb-check'
                     },
-<<<<<<< HEAD
-                    u'memory_reservation': 1000,
+                    u'memory_reservation': 250,
                     u'command': None,
                     u'interruptable': False
-=======
-                    u'memory_reservation': 250,
-                    u'command': None
->>>>>>> 94769c69
                 }
             }
         }