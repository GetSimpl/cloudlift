import json
import re

from cfn_flip import to_yaml
from stringcase import camelcase, pascalcase
<<<<<<< HEAD
from troposphere import (Base64, FindInMap, Output, Parameter, Ref, Sub,
                         cloudformation, Export, GetAtt, Tags)
from troposphere.autoscaling import (AutoScalingGroup, LaunchConfiguration, BlockDeviceMapping,  EBSBlockDevice,
=======

from troposphere import (Base64, FindInMap, Output, Parameter, Ref, Sub, GetAtt,
                         cloudformation, Export, Tags)
from troposphere.autoscaling import (AutoScalingGroup, LaunchTemplateSpecification,
>>>>>>> 23725930
                                     ScalingPolicy)
from troposphere.cloudwatch import Alarm, MetricDimension
from troposphere.ec2 import (VPC, InternetGateway, NatGateway, Route,
                             RouteTable, SecurityGroup, Subnet,
                             SubnetRouteTableAssociation, VPCGatewayAttachment,SecurityGroupIngress,
                              LaunchTemplateData, LaunchTemplate, IamInstanceProfile)
from troposphere.ecs import Cluster
from troposphere.elasticache import SubnetGroup as ElastiCacheSubnetGroup
from troposphere.iam import InstanceProfile, Role
from troposphere.logs import LogGroup
from troposphere.policies import (AutoScalingRollingUpdate, CreationPolicy,
                                  ResourceSignal)
from troposphere.rds import DBSubnetGroup
from troposphere.servicediscovery import PrivateDnsNamespace

from cloudlift.config import DecimalEncoder
from cloudlift.config import get_client_for, get_region_for_environment
from cloudlift.deployment.template_generator import TemplateGenerator
from cloudlift.version import VERSION


class ClusterTemplateGenerator(TemplateGenerator):
    """
        This class generates CloudFormation template for a environment cluster
    """

    def __init__(self, environment, environment_configuration, desired_instances=None):
        super(ClusterTemplateGenerator, self).__init__(environment)
        self.configuration = environment_configuration
        if desired_instances is None:
            self.desired_instances = str(self.configuration['cluster']['min_instances'])
        else:
            self.desired_instances = str(desired_instances)
        self.private_subnets = []
        self.public_subnets = []
        self._get_availability_zones()
        self.team_name = (self.notifications_arn.split(':')[-1])

    def generate_cluster(self):
        self.__validate_parameters()
        self._setup_network(
            self.configuration['vpc']['cidr'],
            self.configuration['vpc']['subnets'],
            self.configuration['vpc']['nat-gateway']['elastic-ip-allocation-id'],
        )
        self._create_log_group()
        self._setup_cloudmap()
        self._add_cluster_outputs()
        self._add_cluster_parameters()
        self._add_mappings()
        self._add_metadata()
        self._add_cluster()
        return to_yaml(json.dumps(self.template.to_dict(), cls=DecimalEncoder))

    def _setup_cloudmap(self):
        self.cloudmap = PrivateDnsNamespace(
            camelcase("{self.env}Cloudmap".format(**locals())),
            Name=Ref('AWS::StackName'),
            Vpc=Ref(self.vpc),
            Tags=Tags(
                {'category': 'services'},
                {'environment': self.env},
                {'Team': self.team_name},
                {'Name': Ref('AWS::StackName')}
            )
        )
        self.template.add_resource(self.cloudmap)
        return None

    def _get_availability_zones(self):
        client = get_client_for('ec2', self.env)
        aws_azs = client.describe_availability_zones()['AvailabilityZones']
        self.availability_zones = [
            zone['ZoneName'] for zone in aws_azs
        ][:2]

    def __validate_parameters(self):
        # TODO validate CIDR
        # TODO
        return False

    # TODO: clean up
    def _setup_network(self, cidr_block, subnet_configs, eip_allocation_id):
        self._create_vpc(cidr_block)
        self._create_public_network(subnet_configs['public'])
        self._create_private_network(
            subnet_configs['private'],
            eip_allocation_id
        )
        self._create_database_subnet_group()

    def _create_vpc(self, cidr_block):
        self.vpc = VPC(
            camelcase("{self.env}Vpc".format(**locals())),
            CidrBlock=cidr_block,
            EnableDnsSupport=True,
            EnableDnsHostnames=True,
            InstanceTenancy='default',
            Tags=[
                {'Key': 'category', 'Value': 'services'},
                {'Key': 'environment', 'Value': self.env},
                {'Key': 'Team', 'Value': self.team_name},
                {'Key': 'Name', 'Value': "{self.env}-vpc".format(**locals())}]
        )
        self.template.add_resource(self.vpc)
        self.internet_gateway = InternetGateway(
            camelcase("{self.env}Ig".format(**locals())),
            Tags=[
                {
                    'Key': 'Name',
                    'Value': "{self.env}-internet-gateway".format(**locals())
                },
                {'Key': 'environment', 'Value': self.env},
                {'Key': 'Team', 'Value': self.team_name}
            ]
        )
        self.template.add_resource(self.internet_gateway)
        vpc_gateway_attachment = VPCGatewayAttachment(
            camelcase("{self.env}Attachment".format(**locals())),
            InternetGatewayId=Ref(self.internet_gateway),
            VpcId=Ref(self.vpc)
        )
        self.template.add_resource(vpc_gateway_attachment)
        return None

    def _create_public_network(self, subnet_configs):
        public_route_table = RouteTable(
            camelcase("{self.env}Public".format(**locals())),
            VpcId=Ref(self.vpc),
            Tags=[
                {
                    'Key': 'Name',
                    'Value': "{self.env}-public".format(**locals())
                },
                {'Key': 'environment', 'Value': self.env},
                {'Key': 'Team', 'Value': self.team_name}
            ],
            DependsOn=self.vpc.title)
        self.template.add_resource(public_route_table)
        subnet_count = 0
        for subnet_title, subnet_config in subnet_configs.items():
            subnet_count += 1
            if subnet_count % 2 == 0:
                availability_zone = self.availability_zones[0]
            else:
                availability_zone = self.availability_zones[1]

            subnet_title = camelcase("{self.env}Public".format(**locals())) + \
                pascalcase(re.sub('[^a-zA-Z0-9*]', '', subnet_title))
            subnet_name = "{self.env}-public-{subnet_count}".format(**locals())
            subnet = Subnet(
                subnet_title,
                AvailabilityZone=availability_zone,
                CidrBlock=subnet_config['cidr'],
                VpcId=Ref(self.vpc),
                MapPublicIpOnLaunch=True,
                Tags=[
                    {'Key': 'Name', 'Value': subnet_name},
                    {'Key': 'environment', 'Value': self.env},
                    {'Key': 'Team', 'Value': self.team_name}
                ]
            )
            self.public_subnets.append(subnet)
            self.template.add_resource(subnet)
            subnet_route_table_association = SubnetRouteTableAssociation(
                camelcase("{self.env}PublicSubnet{subnet_count}Assoc".format(**locals())),
                RouteTableId=Ref(public_route_table),
                SubnetId=Ref(subnet)
            )
            self.template.add_resource(subnet_route_table_association)

        internet_gateway_route = Route(
            camelcase("{self.env}IgRoute".format(**locals())),
            DestinationCidrBlock='0.0.0.0/0',
            GatewayId=Ref(self.internet_gateway),
            RouteTableId=Ref(public_route_table)
        )
        self.template.add_resource(internet_gateway_route)
        return None

    def _create_private_network(self, subnet_configs, eip_allocation_id):
        private_route_table = RouteTable(
            camelcase("{self.env}Private".format(**locals())),
            VpcId=Ref(self.vpc),
            Tags=[
                {
                    'Key': 'Name',
                    'Value': "{self.env}-private".format(**locals())
                },
                {'Key': 'environment', 'Value': self.env},
                {'Key': 'Team', 'Value': self.team_name}
            ]
        )
        self.template.add_resource(private_route_table)
        subnet_count = 0
        for subnet_title, subnet_config in subnet_configs.items():
            subnet_count += 1
            if subnet_count % 2 == 0:
                availability_zone = self.availability_zones[0]
            else:
                availability_zone = self.availability_zones[1]
            subnet_title = camelcase("{self.env}Private".format(**locals())) + \
                pascalcase(re.sub('[^a-zA-Z0-9*]', '', subnet_title))
            subnet_name = "{self.env}-private-{subnet_count}".format(**locals())
            subnet = Subnet(
                subnet_title,
                AvailabilityZone=availability_zone,
                CidrBlock=subnet_config['cidr'],
                VpcId=Ref(self.vpc),
                MapPublicIpOnLaunch=False,
                Tags=[
                    {'Key': 'Name', 'Value': subnet_name},
                    {'Key': 'environment', 'Value': self.env},
                    {'Key': 'Team', 'Value': self.team_name}
                ]
            )
            self.private_subnets.append(subnet)
            self.template.add_resource(subnet)
            subnet_route_table_association = SubnetRouteTableAssociation(
                camelcase("{self.env}PrivateSubnet{subnet_count}Assoc".format(
                    **locals())),
                RouteTableId=Ref(private_route_table),
                SubnetId=Ref(subnet)
            )
            self.template.add_resource(subnet_route_table_association)

        nat_gateway = NatGateway(
            camelcase("{self.env}Nat".format(**locals())),
            AllocationId=eip_allocation_id,
            SubnetId=Ref(self.public_subnets[0]),
            Tags=[
                {
                    'Key': 'Name',
                    'Value': "{self.env}-nat-gateway".format(**locals())
                },
                {'Key': 'environment', 'Value': self.env},
                {'Key': 'Team', 'Value': self.team_name}
            ]
        )
        self.template.add_resource(nat_gateway)
        nat_gateway_route = Route(
            camelcase("{self.env}NatRoute".format(**locals())),
            DestinationCidrBlock='0.0.0.0/0',
            NatGatewayId=Ref(nat_gateway),
            RouteTableId=Ref(private_route_table)
        )
        self.template.add_resource(nat_gateway_route)
        return None

    def _create_database_subnet_group(self):
        database_subnet_group = DBSubnetGroup(
            "DBSubnetGroup",
            DBSubnetGroupName="{self.env}-subnet".format(**locals()),
            Tags=[
                {'Key': 'category', 'Value': 'services'},
                {'Key': 'environment', 'Value': self.env},
                {'Key': 'Team', 'Value': self.team_name}
            ],
            DBSubnetGroupDescription="{self.env} subnet group".format(
                **locals()),
            SubnetIds=[Ref(subnet) for subnet in self.private_subnets]
        )
        self.template.add_resource(database_subnet_group)
        elasticache_subnet_group = ElastiCacheSubnetGroup(
            "ElasticacheSubnetGroup",
            CacheSubnetGroupName="{self.env}-subnet".format(**locals()),
            Description="{self.env} subnet group".format(**locals()),
            SubnetIds=[Ref(subnet) for subnet in self.private_subnets]
        )
        self.template.add_resource(elasticache_subnet_group)

    def _create_log_group(self):
        log_group = LogGroup(
            camelcase("{self.env}LogGroup".format(**locals())),
            LogGroupName="{self.env}-logs".format(**locals()),
            RetentionInDays=365
        )
        self.template.add_resource(log_group)
        return None

    def _create_notification_sns(self):
        return None

    def _add_instance_profile(self):
        role_name = Sub('ecs-${AWS::StackName}-${AWS::Region}')
        assume_role_policy = {
            u'Statement': [
                {
                    u'Action': [
                        u'sts:AssumeRole'
                    ],
                    u'Effect': u'Allow',
                    u'Principal': {
                        u'Service': [
                            u'ec2.amazonaws.com'
                        ]
                    }
                }
            ]
        }
        ecs_role = Role(
            'ECSRole',
            Path='/',
            ManagedPolicyArns=[
                'arn:aws:iam::aws:policy/service-role/AmazonEC2ContainerServiceforEC2Role',
                'arn:aws:iam::aws:policy/AmazonDynamoDBReadOnlyAccess',
                'arn:aws:iam::aws:policy/service-role/AmazonEC2RoleforSSM'
            ],
            RoleName=role_name,
            AssumeRolePolicyDocument=assume_role_policy
        )
        self.template.add_resource(ecs_role)
        instance_profile = InstanceProfile(
            "InstanceProfile",
            Path='/',
            Roles=[
                Ref(ecs_role)
            ]
        )
        self.template.add_resource(instance_profile)
        return instance_profile

    def _add_cluster(self):
        cluster = Cluster('Cluster', ClusterName=Ref('AWS::StackName'))
        self.template.add_resource(cluster)
        self._add_ec2_auto_scaling()
        self._add_cluster_alarms(cluster)
        return cluster

    def _add_cluster_alarms(self, cluster):
        ec2_hosts_high_cpu_alarm = Alarm(
            'Ec2HostsHighCPUAlarm',
            EvaluationPeriods=1,
            Dimensions=[
                MetricDimension(Name='AutoScalingGroupName',
                                Value=Ref(self.auto_scaling_group))
            ],
            AlarmActions=[Ref(self.notification_sns_arn)],
            AlarmDescription='Alarm if CPU too high or metric disappears \
indicating instance is down',
            Namespace='AWS/EC2',
            Period=60,
            ComparisonOperator='GreaterThanThreshold',
            Statistic='Average',
            Threshold='60',
            MetricName='CPUUtilization'
        )
        self.template.add_resource(ec2_hosts_high_cpu_alarm)
        cluster_high_cpu_alarm = Alarm(
            'ClusterHighCPUAlarm',
            EvaluationPeriods=1,
            Dimensions=[
                MetricDimension(Name='ClusterName', Value=Ref(cluster))
            ],
            AlarmActions=[
                Ref(self.notification_sns_arn)
            ],
            AlarmDescription='Alarm if CPU is too high for cluster.',
            Namespace='AWS/ECS',
            Period=300,
            ComparisonOperator='GreaterThanThreshold',
            Statistic='Average',
            Threshold='60',
            MetricName='CPUUtilization'
        )
        self.template.add_resource(cluster_high_cpu_alarm)
        cluster_high_memory_alarm = Alarm(
            'ClusterHighMemoryAlarm',
            EvaluationPeriods=1,
            Dimensions=[
                MetricDimension(Name='ClusterName', Value=Ref(cluster))
            ],
            AlarmActions=[
                Ref(self.notification_sns_arn)
            ],
            AlarmDescription='Alarm if memory is too high for cluster.',
            Namespace='AWS/ECS',
            Period=300,
            ComparisonOperator='GreaterThanThreshold',
            Statistic='Average',
            Threshold='60',
            MetricName='MemoryUtilization'
        )
        self.template.add_resource(cluster_high_memory_alarm)
        self.cluster_high_memory_reservation_autoscale_alarm = Alarm(
            'ClusterHighMemoryReservationAlarm',
            EvaluationPeriods=1,
            Dimensions=[
                MetricDimension(Name='ClusterName', Value=Ref(cluster))
            ],
            AlarmActions=[
                Ref(self.cluster_scaling_policy)
            ],
            AlarmDescription='Alarm if memory reservation is over 75% \
for cluster.',
            Namespace='AWS/ECS',
            Period=300,
            ComparisonOperator='GreaterThanThreshold',
            Statistic='Average',
            Threshold='75',
            MetricName='MemoryReservation'
        )
        self.template.add_resource(
            self.cluster_high_memory_reservation_autoscale_alarm)
        self.cluster_high_memory_reservation_user_notification_alarm = Alarm(
            'ClusterHighMemoryReservationUserNotifcationAlarm',
            EvaluationPeriods=3,
            Dimensions=[
                MetricDimension(Name='ClusterName', Value=Ref(cluster))
            ],
            AlarmActions=[
                Ref(self.notification_sns_arn)
            ],
            OKActions=[
                Ref(self.notification_sns_arn)
            ],
            AlarmDescription='Alarm if memory reservation is over 75% \
for cluster for 15 minutes.',
            Namespace='AWS/ECS',
            Period=300,
            ComparisonOperator='GreaterThanThreshold',
            Statistic='Average',
            Threshold='75',
            MetricName='MemoryReservation'
        )
        self.template.add_resource(
            self.cluster_high_memory_reservation_user_notification_alarm)

    def _add_ec2_auto_scaling(self):
        instance_profile = self._add_instance_profile()
        self.sg_alb = SecurityGroup(
            "SecurityGroupAlb",
            VpcId=Ref(self.vpc),
            GroupDescription=Sub("${AWS::StackName}-alb")
        )
        self.template.add_resource(self.sg_alb)
        self.sg_hosts = SecurityGroup(
            "SecurityGroupEc2Hosts",
            SecurityGroupIngress=[
                {
                    'SourceSecurityGroupId': Ref(self.sg_alb),
                    'IpProtocol': -1
                }
            ],
            VpcId=Ref(self.vpc),
            GroupDescription=Sub("${AWS::StackName}-hosts")
        )
        self.template.add_resource(self.sg_hosts)

        sg_host_ingress= SecurityGroupIngress(
            "SecurityEc2HostsIngress",
            SourceSecurityGroupId = Ref(self.sg_hosts),
            IpProtocol = "-1",
            GroupId = Ref(self.sg_hosts),
            FromPort = "-1",
            ToPort = "-1"
        )
        self.template.add_resource(sg_host_ingress)

        database_security_group = SecurityGroup(
            "SecurityGroupDatabases",
            SecurityGroupIngress=[
                {
                    'SourceSecurityGroupId': Ref(self.sg_hosts),
                    'IpProtocol': -1
                }
            ],
            VpcId=Ref(self.vpc),
            GroupDescription=Sub("${AWS::StackName}-databases")
        )
        self.template.add_resource(database_security_group)
        user_data = Base64(Sub('\n'.join([
            "#!/bin/bash",
            "yum update -y",
            "yum install -y aws-cfn-bootstrap",
            "/opt/aws/bin/cfn-init -v --region ${AWS::Region} --stack ${AWS::StackName} --resource LaunchTemplate",
            "/opt/aws/bin/cfn-signal -e $? --region ${AWS::Region} --stack ${AWS::StackName} --resource AutoScalingGroup",
            "yum install -y https://s3.amazonaws.com/ec2-downloads-windows/SSMAgent/latest/linux_amd64/amazon-ssm-agent.rpm",
            "systemctl enable amazon-ssm-agent",
            "systemctl start amazon-ssm-agent",
            ""])))
        lc_metadata = cloudformation.Init({
            "config": cloudformation.InitConfig(
                files=cloudformation.InitFiles({
                    "/etc/cfn/cfn-hup.conf": cloudformation.InitFile(
                        content=Sub(
                            '\n'.join([
                                    '[main]',
                                    'stack=${AWS::StackId}',
                                    'region=${AWS::Region}',
                                    ''
                                ])
                            ),
                        mode='256',  # TODO: Why 256
                        owner="root",
                        group="root"
                    ),
                    "/etc/cfn/hooks.d/cfn-auto-reloader.conf": cloudformation.InitFile(
                        content=Sub(
                            '\n'.join([
                                '[cfn-auto-reloader-hook]',
                                'triggers=post.update',
                                'path=Resources.ContainerInstances.Metadata.AWS::CloudFormation::Init',
                                'action=/opt/aws/bin/cfn-init -v --region ${AWS::Region} --stack ${AWS::StackName} --resource LaunchTemplate',
                                ''
                            ])
                        ),
                    ),
                    "/etc/dnsmasq.conf": cloudformation.InitFile(
                        content=Sub(
                            '\n'.join([
                                '# Server Configuration',
                                'listen-address=127.0.0.1',
                                'port=53',
                                'bind-interfaces',
                                'user=dnsmasq',
                                'group=dnsmasq',
                                'pid-file=/var/run/dnsmasq.pid',
                                '# Name resolution options',
                                'resolv-file=/etc/resolv.dnsmasq',
                                'cache-size=500',
                                'neg-ttl=60',
                                'domain-needed',
                                'bogus-priv',
                            ])
                        ),
                    )
                }),
                services={
                    "sysvinit": cloudformation.InitServices({
                        "cfn-hup": cloudformation.InitService(
                            enabled=True,
                            ensureRunning=True,
                            files=['/etc/cfn/cfn-hup.conf',
                                   '/etc/cfn/hooks.d/cfn-auto-reloader.conf']
                        )
                    })
                },
                commands={
                    '01_add_instance_to_cluster': {
                        'command': Sub(
                            'echo "ECS_CLUSTER=${Cluster}\nECS_RESERVED_MEMORY=256" > /etc/ecs/ecs.config'
                        )
                    },
                    '02_set_nameserver': {
                        'command': "INTERFACE=$(curl --silent http://169.254.169.254/latest/meta-data/network/interfaces/macs/ | head -n1); IS_IT_CLASSIC=$(curl --write-out %{http_code} --silent --output /dev/null http://169.254.169.254/latest/meta-data/network/interfaces/macs/${INTERFACE}/vpc-id); if [[ $IS_IT_CLASSIC == '404' ]]; then bash -c \"echo 'supersede domain-name-servers 127.0.0.1, 172.16.0.23;' >> /etc/dhcp/dhclient.conf && echo 'nameserver 172.16.0.23' > /etc/resolv.dnsmasq\"; else  bash -c \"echo 'supersede domain-name-servers 127.0.0.1, 169.254.169.253;' >> /etc/dhcp/dhclient.conf && echo 'nameserver 169.254.169.253' > /etc/resolv.dnsmasq\"; fi"
                    },
                    '03_install_dnsmasq_package': {
                        'command': 'yum install -y dnsmasq bind-utils'
                    },
                    '04_create_group': {
                        'command': 'groupadd -r dnsmasq'
                    },
                    '05_create_user': {
                        'command': 'useradd -r -g dnsmasq dnsmasq'
                    },
                    '06_add_locahost_nameserver': {
                        'command': "sed -i '/search ap-south-1.compute.internal/a nameserver 127.0.0.1' /etc/resolv.conf"
                    },
                    '07_enable_dnsmasq_service': {
                        'command': 'pidof systemd && systemctl restart dnsmasq.service || service dnsmasq restart'
                    },
                    '08_start_dnsmasq_service': {
                        'command': 'pidof systemd && systemctl enable  dnsmasq.service || chkconfig dnsmasq on'
                    },
                    '09_configure_dhclient': {
                        'command': 'bash -c "dhclient"'
                    }
                }
            )
        })
        launch_template_data = LaunchTemplateData(
            'LaunchTemplateData',
            UserData=user_data,
            IamInstanceProfile=IamInstanceProfile(
                Arn=GetAtt(instance_profile, 'Arn')
            ),
            SecurityGroupIds=[GetAtt(self.sg_hosts, 'GroupId')],
            InstanceType=Ref('InstanceType'),
            ImageId=FindInMap("AWSRegionToAMI", Ref("AWS::Region"), "AMI"),
<<<<<<< HEAD
            Metadata=lc_metadata,
            KeyName=Ref(self.key_pair),
            BlockDeviceMappings=[
                BlockDeviceMapping(
                    DeviceName="/dev/xvda",
                    Ebs=EBSBlockDevice(
                        VolumeType="gp3"
                    )
                )
            ]
=======
            KeyName=Ref(self.key_pair)
>>>>>>> 23725930
        )
        launch_template = LaunchTemplate(
            "LaunchTemplate",
            LaunchTemplateData=launch_template_data,
            Metadata=lc_metadata
        )
        self.template.add_resource(launch_template)
        # , PauseTime='PT15M', WaitOnResourceSignals=True, MaxBatchSize=1, MinInstancesInService=1)
        up = AutoScalingRollingUpdate('AutoScalingRollingUpdate')
        # TODO: clean up
        subnets = list(self.private_subnets)
        self.auto_scaling_group = AutoScalingGroup(
            "AutoScalingGroup",
            UpdatePolicy=up,
            DesiredCapacity=self.desired_instances,
            Tags=[
                {
                    'PropagateAtLaunch': True,
                    'Value': Sub('${AWS::StackName} - ECS Host'),
                    'Key': 'Name'
                },
                {
                    'PropagateAtLaunch': True,
                    'Key': 'environment',
                    'Value': self.env
                },
                {'PropagateAtLaunch': True, 'Key': 'Team', 'Value': self.team_name}
            ],
            MinSize=Ref('MinSize'),
            MaxSize=Ref('MaxSize'),
            VPCZoneIdentifier=[Ref(subnets.pop()), Ref(subnets.pop())],
            LaunchTemplate=LaunchTemplateSpecification(
                LaunchTemplateId=Ref(launch_template),
                Version=GetAtt(launch_template, 'LatestVersionNumber')
            ),
            CreationPolicy=CreationPolicy(
                ResourceSignal=ResourceSignal(Timeout='PT15M')
            )
        )
        self.template.add_resource(self.auto_scaling_group)
        self.cluster_scaling_policy = ScalingPolicy(
            'AutoScalingPolicy',
            AdjustmentType='ChangeInCapacity',
            AutoScalingGroupName=Ref(self.auto_scaling_group),
            Cooldown="300",
            PolicyType='SimpleScaling',
            ScalingAdjustment=1
        )
        self.template.add_resource(self.cluster_scaling_policy)

    def _add_cluster_parameters(self):
        self.template.add_parameter(Parameter(
            "Environment",
            Description='',
            Type="String",
            Default="")
        )
        self.key_pair = Parameter(
            "KeyPair", Description='', Type="AWS::EC2::KeyPair::KeyName", Default="")
        self.template.add_parameter(self.key_pair)
        self.template.add_parameter(Parameter(
            "MinSize", Description='', Type="String", Default=str(self.configuration['cluster']['min_instances'])))
        self.template.add_parameter(Parameter(
            "MaxSize", Description='', Type="String", Default=str(self.configuration['cluster']['max_instances'])))
        self.notification_sns_arn = Parameter("NotificationSnsArn",
                                              Description='',
                                              Type="String",
                                              Default=self.notifications_arn)
        self.template.add_parameter(self.notification_sns_arn)
        # self.instance_root_volume = Parameter("InstanceRootVolume", Description="Root device volume size in GB's", Type="Number", Default=str(
            # self.configuration['cluster']['instance_root_volume']))
        # self.template.add_parameter(self.instance_root_volume)
        self.template.add_parameter(Parameter(
            "InstanceType", Description='', Type="String", Default=self.configuration['cluster']['instance_type']))

    def _add_mappings(self):
        # Pick from https://docs.aws.amazon.com/AmazonECS/latest/developerguide/al2ami.html
        ssm_client = get_client_for('ssm', self.env)
        ami_response = ssm_client.get_parameter(
            Name='/aws/service/ecs/optimized-ami/amazon-linux-2/recommended')
        ami_id = json.loads(ami_response['Parameter']['Value'])['image_id']
        region = get_region_for_environment(self.env)
        self.template.add_mapping('AWSRegionToAMI', {
            region: {"AMI": ami_id}
        })

    def _add_cluster_outputs(self):
        self._add_stack_outputs()
        metadata = {
            'env': self.env,
            'min_instances': str(self.configuration['cluster']['min_instances']),
            'max_instances': str(self.configuration['cluster']['max_instances']),
            'instance_type': self.configuration['cluster']['instance_type'],
            'key_name': self.configuration['cluster']['key_name'],
            'cloudlift_version': VERSION
        }
        self.template.add_output(Output(
            "CloudliftOptions",
            Description="Options used with cloudlift when building this cluster",
            Value=json.dumps(metadata))
        )
        self.template.add_output(Output(
            "VPC",
            Description="VPC in which environment is setup",
            Value=Ref(self.vpc))
        )
        private_subnets = list(self.private_subnets)
        self.template.add_output(Output(
            "PrivateSubnet1",
            Description="ID of the 1st subnet",
            Value=Ref(private_subnets.pop()))
        )
        self.template.add_output(Output(
            "PrivateSubnet2",
            Description="ID of the 2nd subnet",
            Value=Ref(private_subnets.pop()))
        )
        public_subnets = list(self.public_subnets)
        self.template.add_output(Output(
            "PublicSubnet1",
            Description="ID of the 1st subnet",
            Value=Ref(public_subnets.pop()))
        )
        self.template.add_output(Output(
            "PublicSubnet2",
            Description="ID of the 2nd subnet",
            Value=Ref(public_subnets.pop()))
        )
        self.template.add_output(Output(
            "AutoScalingGroup",
            Description="AutoScaling group for ECS container instances",
            Value=Ref('AutoScalingGroup'))
        )
        self.template.add_output(Output(
            "SecurityGroupAlb",
            Description="Security group ID for ALB",
            Value=Ref('SecurityGroupAlb'))
        )
        self.template.add_output(Output(
            "MinInstances",
            Description="Minimum instances in cluster",
            Value=str(self.configuration['cluster']['min_instances']))
        )
        self.template.add_output(Output(
            "MaxInstances",
            Description="Maximum instances in cluster",
            Value=str(self.configuration['cluster']['max_instances']))
        )
        self.template.add_output(Output(
            "InstanceType",
            Description="EC2 instance type",
            Value=str(self.configuration['cluster']['instance_type']))
        )
        self.template.add_output(Output(
            "KeyName",
            Description="Key Pair name for accessing the instances",
            Value=str(self.configuration['cluster']['key_name']))
        )
        self.template.add_output(Output(
            "CloudmapId",
            Description="CloudMap Namespace ID for service discovery",
            Export=Export("{self.env}Cloudmap".format(**locals())),
            Value=GetAtt(self.cloudmap, 'Id'))
        )
        self.template.add_output(Output(
            "SecurityGroupEC2Host",
            Export=Export("{self.env}Ec2Host".format(**locals())),
            Description="EC2Host Security group ID",
            Value=Ref('SecurityGroupEc2Hosts'))
        )


    def _add_metadata(self):
        self.template.set_metadata({
            'AWS::CloudFormation::Interface': {
                'ParameterGroups': [
                    {
                        'Label': {
                            'default': 'Cluster Configuration'
                        },
                        'Parameters': [
                            'KeyPair',
                            'Environment',
                            'MinSize',
                            'MaxSize',
                            'InstanceType',
                            # 'InstanceRootVolume',
                            'VPC',
                            'Subnet1',
                            'Subnet2',
                            'NotificationSnsArn'
                        ]
                    },
                ],
                'ParameterLabels': {
                    'Environment': {
                        'default': 'Enter the environment e.g. dev or staging or sandbox or production'
                    },
                    'InstanceType': {
                        'default': 'Type of instance'
                    },
                    # 'InstanceRootVolume': {
                    #     'default': 'Root Volume Size'
                    # },
                    'KeyPair': {
                        'default': 'Select the key with which you want to login to the ec2 instances'},
                    'MaxSize': {
                        'default': 'Max. no. of instances in cluster'
                    },
                    'MinSize': {
                        'default': 'Min. no. of instances in cluster'
                    },
                    'NotificationSnsArn': {
                        'default': 'The SNS topic to which notifications has to be triggered'
                    },
                    'Subnet1': {
                        'default': 'Enter the ID of the 1st subnet'
                    },
                    'Subnet2': {
                        'default': 'Enter the ID of the 2nd subnet'
                    },
                    'VPC': {
                        'default': 'Enter the VPC in which you want the environment to be setup'
                    },
                }
            }
        })<|MERGE_RESOLUTION|>--- conflicted
+++ resolved
@@ -3,16 +3,9 @@
 
 from cfn_flip import to_yaml
 from stringcase import camelcase, pascalcase
-<<<<<<< HEAD
 from troposphere import (Base64, FindInMap, Output, Parameter, Ref, Sub,
                          cloudformation, Export, GetAtt, Tags)
 from troposphere.autoscaling import (AutoScalingGroup, LaunchConfiguration, BlockDeviceMapping,  EBSBlockDevice,
-=======
-
-from troposphere import (Base64, FindInMap, Output, Parameter, Ref, Sub, GetAtt,
-                         cloudformation, Export, Tags)
-from troposphere.autoscaling import (AutoScalingGroup, LaunchTemplateSpecification,
->>>>>>> 23725930
                                      ScalingPolicy)
 from troposphere.cloudwatch import Alarm, MetricDimension
 from troposphere.ec2 import (VPC, InternetGateway, NatGateway, Route,
@@ -593,7 +586,6 @@
             SecurityGroupIds=[GetAtt(self.sg_hosts, 'GroupId')],
             InstanceType=Ref('InstanceType'),
             ImageId=FindInMap("AWSRegionToAMI", Ref("AWS::Region"), "AMI"),
-<<<<<<< HEAD
             Metadata=lc_metadata,
             KeyName=Ref(self.key_pair),
             BlockDeviceMappings=[
@@ -604,9 +596,6 @@
                     )
                 )
             ]
-=======
-            KeyName=Ref(self.key_pair)
->>>>>>> 23725930
         )
         launch_template = LaunchTemplate(
             "LaunchTemplate",
