--- conflicted
+++ resolved
@@ -587,7 +587,6 @@
             SecurityGroupIds=[GetAtt(self.sg_hosts, 'GroupId')],
             InstanceType=Ref('InstanceType'),
             ImageId=FindInMap("AWSRegionToAMI", Ref("AWS::Region"), "AMI"),
-<<<<<<< HEAD
             Metadata=lc_metadata,
             KeyName=Ref(self.key_pair),
             BlockDeviceMappings=[
@@ -599,9 +598,6 @@
                     }
                 }
             ]
-=======
-            KeyName=Ref(self.key_pair)
->>>>>>> febb3b58
         )
         launch_template = LaunchTemplate(
             "LaunchTemplate",
