import json
import re
import uuid
import re
import random
from typing import List, Dict
import sys

import boto3
from botocore.exceptions import ClientError
from cloudlift.exceptions import UnrecoverableException
from cloudlift.config import get_client_for

from awacs.aws import PolicyDocument, Statement, Allow, Principal
from awacs.sts import AssumeRole
from awacs.firehose import PutRecordBatch
from cfn_flip import to_yaml
from stringcase import pascalcase
from troposphere import GetAtt, Output, Parameter, Ref, Sub, ImportValue, Tags
from troposphere.cloudwatch import Alarm, MetricDimension
from troposphere.ec2 import SecurityGroup
from troposphere.ecs import (AwsvpcConfiguration, ContainerDefinition,
                             DeploymentConfiguration, Secret, MountPoint,
                             LoadBalancer, LogConfiguration, Volume, EFSVolumeConfiguration,
                             NetworkConfiguration, PlacementStrategy,
                             PortMapping, Service, TaskDefinition, ServiceRegistry, PlacementConstraint, 
                             MountPoint, ContainerDependency, Environment,
                             FirelensConfiguration, HealthCheck)
from troposphere.elasticloadbalancingv2 import (Action, Certificate, 
                                                Listener, ListenerRule, 
                                                ListenerRuleAction, 
                                                Condition, ForwardConfig, 
                                                HostHeaderConfig, 
                                                TargetGroupTuple)
from troposphere.elasticloadbalancingv2 import LoadBalancer as ALBLoadBalancer
from troposphere.elasticloadbalancingv2 import (Matcher, RedirectConfig,
                                                TargetGroup,
                                                TargetGroupAttribute)
from troposphere.iam import Role, Policy
from troposphere.servicediscovery import Service as SD
from troposphere.servicediscovery import DnsConfig, DnsRecord
from troposphere.events import Rule, Target

from cloudlift.config import region as region_service
from cloudlift.config import get_account_id
from cloudlift.config import DecimalEncoder, VERSION
from cloudlift.config import get_service_stack_name
from cloudlift.deployment.deployer import build_config
from cloudlift.deployment.ecs import DeployAction, EcsClient
from cloudlift.config.logging import log, log_bold
from cloudlift.deployment.service_information_fetcher import ServiceInformationFetcher
from cloudlift.deployment.template_generator import TemplateGenerator
from cloudlift.constants import FLUENTBIT_FIRELENS_SIDECAR_CONTAINER_NAME
from cloudlift.config.environment_configuration import EnvironmentConfiguration

class ServiceTemplateGenerator(TemplateGenerator):
    PLACEMENT_STRATEGIES = [
        PlacementStrategy(
            Type='spread',
            Field='attribute:ecs.availability-zone'
        ),
        PlacementStrategy(
            Type='spread',
            Field='instanceId'
        )]
    LAUNCH_TYPE_FARGATE = 'FARGATE'
    LAUNCH_TYPE_EC2 = 'EC2'

    def __init__(self, service_configuration, environment_stack):
        super(ServiceTemplateGenerator, self).__init__(
            service_configuration.environment
        )
        self._derive_configuration(service_configuration)
        self.env_sample_file_path = './env.sample'
        self.environment_stack = environment_stack
        self.current_version = ServiceInformationFetcher(
            self.application_name, self.env).get_current_version()
        self.bucket_name = 'cloudlift-service-template'
        self.environment = service_configuration.environment
        self.client = get_client_for('s3', self.environment)
        self.team_name = (self.notifications_arn.split(':')[-1])
        self.environment_configuration = EnvironmentConfiguration(self.environment).get_config().get(self.environment, {})
<<<<<<< HEAD

        self.cluster_alb_listeners: list = []
=======
        self.service_defaults = self.environment_configuration.get('service_defaults', {})
>>>>>>> a182eef2

    def _derive_configuration(self, service_configuration):
        self.application_name = service_configuration.service_name
        self.configuration = service_configuration.get_config(VERSION)

    def generate_service(self):
        self._add_service_parameters()
        self._add_service_outputs()
        self._fetch_current_desired_count()
        self._add_ecs_service_iam_role()
        self._add_cluster_services()

        key = uuid.uuid4().hex + '.yml'
        if len(to_yaml(self.template.to_json())) > 51000:
            try:
                self.client.put_object(
                    Body=to_yaml(self.template.to_json()),
                    Bucket=self.bucket_name,
                    Key=key,
                )
                template_url = f'https://{self.bucket_name}.s3.amazonaws.com/{key}'
                return template_url, 'TemplateURL', key
            except ClientError as boto_client_error:
                error_code = boto_client_error.response['Error']['Code']
                if error_code == 'AccessDenied':
                    raise UnrecoverableException(f'Unable to store cloudlift service template in S3 bucket at {self.bucket_name}')
                else:
                    raise boto_client_error
        else:
            return to_yaml(self.template.to_json()), 'TemplateBody', ''

    def _add_cluster_services(self):
        for ecs_service_name, config in self.configuration['services'].items():
            self._add_service(ecs_service_name, config)

    def _add_service_alarms(self, svc):
        oom_event_rule = Rule(
            'EcsOOM' + str(svc.name),
            Description="Triggered when an Amazon ECS Task is stopped",
            EventPattern={
                "detail-type": ["ECS Task State Change"],
                "source": ["aws.ecs"],
                "detail": {
                    "clusterArn": [{"anything-but": [str(self.cluster_name)]}],
                    "containers": {
                        "reason": [{
                            "prefix": "OutOfMemory"
                        }]
                    },
                    "desiredStatus": ["STOPPED"],
                    "lastStatus": ["STOPPED"],
                    "taskDefinitionArn": [{
                        "anything-but": [str(svc.name) + "Family"]
                    }]
                }
            },
            State="ENABLED",
            Targets=[Target(
                    Arn=Ref(self.notification_sns_arn),
                    Id="ECSOOMStoppedTasks",
                    InputPath="$.detail.containers[0]"
                )
            ]
        )
        self.template.add_resource(oom_event_rule)

        ecs_high_cpu_alarm = Alarm(
            'EcsHighCPUAlarm' + str(svc.name),
            EvaluationPeriods=1,
            Dimensions=[
                MetricDimension(
                    Name='ClusterName',
                    Value=self.cluster_name
                ),
                MetricDimension(
                    Name='ServiceName',
                    Value=GetAtt(svc, 'Name')
                )],
            AlarmActions=[Ref(self.notification_sns_arn)],
            OKActions=[Ref(self.notification_sns_arn)],
            AlarmDescription='Alarm if CPU too high or metric disappears \
indicating instance is down',
            Namespace='AWS/ECS',
            Period=300,
            ComparisonOperator='GreaterThanThreshold',
            Statistic='Average',
            Threshold='80',
            MetricName='CPUUtilization'
        )
        self.template.add_resource(ecs_high_cpu_alarm)
        ecs_high_memory_alarm = Alarm(
            'EcsHighMemoryAlarm' + str(svc.name),
            EvaluationPeriods=1,
            Dimensions=[
                MetricDimension(
                    Name='ClusterName',
                    Value=self.cluster_name
                ),
                MetricDimension(
                    Name='ServiceName',
                    Value=GetAtt(svc, 'Name')
                )
            ],
            AlarmActions=[Ref(self.notification_sns_arn)],
            OKActions=[Ref(self.notification_sns_arn)],
            AlarmDescription='Alarm if memory too high or metric \
disappears indicating instance is down',
            Namespace='AWS/ECS',
            Period=300,
            ComparisonOperator='GreaterThanThreshold',
            Statistic='Average',
            Threshold='120',
            MetricName='MemoryUtilization'
        )
        self.template.add_resource(ecs_high_memory_alarm)
        # How to add service task count alarm
        # http://docs.aws.amazon.com/AmazonECS/latest/developerguide/cloudwatch-metrics.html#cw_running_task_count
        ecs_no_running_tasks_alarm = Alarm(
            'EcsNoRunningTasksAlarm' + str(svc.name),
            EvaluationPeriods=1,
            Dimensions=[
                MetricDimension(
                    Name='ClusterName',
                    Value=self.cluster_name
                ),
                MetricDimension(
                    Name='ServiceName',
                    Value=GetAtt(svc, 'Name')
                )
            ],
            AlarmActions=[Ref(self.notification_sns_arn)],
            OKActions=[Ref(self.notification_sns_arn)],
            AlarmDescription='Alarm if the task count goes to zero, denoting \
service is down',
            Namespace='AWS/ECS',
            Period=60,
            ComparisonOperator='LessThanThreshold',
            Statistic='SampleCount',
            Threshold='1',
            MetricName='CPUUtilization',
            TreatMissingData='breaching'
        )
        self.template.add_resource(ecs_no_running_tasks_alarm)

    def _add_service(self, service_name, config):
        launch_type = self.LAUNCH_TYPE_FARGATE if 'fargate' in config else self.LAUNCH_TYPE_EC2
        env_config = build_config(
            self.env,
            self.application_name,
            self.env_sample_file_path
        )
        container_definition_arguments = {
            "Secrets": [
                Secret(Name=k, ValueFrom=v) for (k, v) in env_config
            ],
            "Name": service_name + "Container",
            "Image": self.ecr_image_uri + ':' + self.current_version,
            "Essential": 'true',
            "Cpu": 0
        }
        placement_constraint = {}
        if 'fargate' not in config:
            for key in self.environment_stack["Outputs"]:
                if key["OutputKey"] == 'ECSClusterDefaultInstanceLifecycle':
                    instance_lifecycle = key["OutputValue"]
                    spot_deployment = instance_lifecycle == 'spot'
                    placement_constraint = {
                        "PlacementConstraints": [PlacementConstraint(
                            Type='memberOf',
                            Expression='attribute:deployment_type == spot' if spot_deployment else 'attribute:deployment_type == ondemand'
                        )],
                    }
            if 'spot_deployment' in config:
                spot_deployment = config["spot_deployment"]
                placement_constraint = {
                    "PlacementConstraints" : [PlacementConstraint(
                        Type='memberOf',
                        Expression='attribute:deployment_type == spot' if spot_deployment else 'attribute:deployment_type == ondemand'
                    )],
                }

        if 'http_interface' in config:
            container_definition_arguments['PortMappings'] = [
                PortMapping(
                    ContainerPort=int(
                        config['http_interface']['container_port']
                    )
                )
            ]

        if 'logging' not in config:
            default_logging = self.service_defaults.get('logging')
            if default_logging:
                # Side Effect
                # This assignment ensures 'config' has the default logging key for future operations
                config['logging'] = default_logging 

        if 'logging' not in config or 'logging' in config and config['logging'] is not None:
            log_type = "awslogs" if 'logging' not in config else config['logging']
            container_definition_arguments['LogConfiguration'] = self._gen_log_config(service_name, log_type)

        if config['command'] is not None:
            container_definition_arguments['Command'] = [config['command']]

        if 'volume' in config:
            container_definition_arguments['MountPoints'] = [MountPoint(
                SourceVolume=service_name + '-efs-volume',
                ContainerPath=config['volume']['container_path']
            )]
        if launch_type == self.LAUNCH_TYPE_EC2:
            container_definition_arguments['MemoryReservation'] = int(config['memory_reservation'])
            container_definition_arguments['Memory'] = int(config['memory_reservation']) + -(-(int(config['memory_reservation']) * 50 )//100) # Celling the value

        cd = ContainerDefinition(**self._firelens_container_def_args_override(config, container_definition_arguments))

        task_role_args = {}
        if config.get("logging") == "awsfirelens":
            service_defaults = self.environment_configuration.get('service_defaults', {})
            assume_role_resource = service_defaults.get('env', {}).get('kinesis_role_arn')
            task_role_args["Policies"] = [
                Policy(
                    PolicyName=service_name + "-Firelens",
                    PolicyDocument=PolicyDocument(
                        Statement=[
                            Statement(
                                Effect=Allow,
                                Action=[AssumeRole],
                                Resource=[assume_role_resource or "*"],
                            )
                        ]
                    ),
                )
            ]

        task_role = self.template.add_resource(Role(
            service_name + "Role",
            AssumeRolePolicyDocument=PolicyDocument(
                Statement=[
                    Statement(
                        Effect=Allow,
                        Action=[AssumeRole],
                        Principal=Principal("Service", ["ecs-tasks.amazonaws.com"])
                    )
                ]
            ),
            **task_role_args
        ))

        launch_type_td = {}
        if launch_type == self.LAUNCH_TYPE_FARGATE:
            launch_type_td = {
                'RequiresCompatibilities': ['FARGATE'],
                'NetworkMode': 'awsvpc',
                'Cpu': str(config['fargate']['cpu']),
                'Memory': str(config['fargate']['memory'])
            }

        if 'custom_metrics' in config:
            launch_type_td['NetworkMode'] = 'awsvpc'
        if 'volume' in config:
            launch_type_td['Volumes'] = [Volume(
                Name=service_name + '-efs-volume',
                EFSVolumeConfiguration=EFSVolumeConfiguration(
                    FilesystemId=config['volume']['efs_id'],
                    RootDirectory=config['volume']['efs_directory_path']
                )
            )]

        sidecar_container_defs = self._sidecar_container_defs(config, service_name)
        td = TaskDefinition(
            service_name + "TaskDefinition",
            Family=service_name + "Family",
            ContainerDefinitions=[cd] + sidecar_container_defs,
            ExecutionRoleArn=boto3.resource('iam').Role('ecsTaskExecutionRole').arn,
            TaskRoleArn=Ref(task_role),
            Tags=Tags(Team=self.team_name, environment=self.env),
            **launch_type_td
        )
        if 'custom_metrics' in config:
            sd = SD(
                service_name + "ServiceRegistry",
                DnsConfig=DnsConfig(
                    RoutingPolicy="MULTIVALUE",
                    DnsRecords=[DnsRecord(
                        TTL="60",
                        Type="SRV"
                    )],
                    NamespaceId=ImportValue(
                    "{self.env}Cloudmap".format(**locals()))
                ),
                Tags=Tags(
                    {'METRICS_PATH': config['custom_metrics']['metrics_path']},
                    {'METRICS_PORT': config['custom_metrics']['metrics_port']}
                )
            )
            self.template.add_resource(sd)

        self.template.add_resource(td)
        desired_count = self._get_desired_task_count_for_service(service_name)
        deployment_configuration = DeploymentConfiguration(
            MinimumHealthyPercent=100,
            MaximumPercent=200
        )

        if 'http_interface' in config and not config.get('http_interface', {}).get('use_cluster_alb', False):
            log_bold(f"Using service level ALB for {service_name}")

            alb, lb, service_listener, alb_sg = self._add_alb(cd, service_name, config, launch_type)

            if launch_type == self.LAUNCH_TYPE_FARGATE:
                # if launch type is ec2, then services inherit the ec2 instance security group
                # otherwise, we need to specify a security group for the service
                launch_type_svc = {}
                if 'custom_metrics' in config:
                    launch_type_svc = {
                        "ServiceRegistries": [ServiceRegistry(
                            RegistryArn=GetAtt(sd, 'Arn'),
                            Port=int(
                                config['custom_metrics']['metrics_port'])
                        )]
                    }
                else:
                    service_security_group = SecurityGroup(
                        pascalcase("FargateService" + self.env + service_name),
                        GroupName=pascalcase("FargateService" + self.env + service_name),
                        SecurityGroupIngress=[{
                            'IpProtocol': 'TCP',
                            'SourceSecurityGroupId': Ref(alb_sg),
                            'ToPort': int(config['http_interface']['container_port']),
                            'FromPort': int(config['http_interface']['container_port']),
                        }],
                        VpcId=Ref(self.vpc),
                        GroupDescription=pascalcase("FargateService" + self.env + service_name),
                        Tags=Tags(Team=self.team_name, environment=self.env)
                    )
                    self.template.add_resource(service_security_group)

                launch_type_svc['NetworkConfiguration'] = NetworkConfiguration(
                    AwsvpcConfiguration=AwsvpcConfiguration(
                        Subnets=[
                            Ref(self.private_subnet1),
                            Ref(self.private_subnet2)
                        ],
                        SecurityGroups=[
                            ImportValue("{self.env}Ec2Host".format(**locals())) if 'custom_metrics' in config else Ref(service_security_group)
                        ]
                    )
                )
            else:
                if 'custom_metrics' in config:
                    launch_type_svc = {
                        "ServiceRegistries": [ServiceRegistry(
                            RegistryArn=GetAtt(sd, 'Arn'),
                            Port=int(
                                config['custom_metrics']['metrics_port'])
                        )],
                        "NetworkConfiguration": NetworkConfiguration(
                            AwsvpcConfiguration=AwsvpcConfiguration(
                                SecurityGroups=[
                                    ImportValue(
                                        "{self.env}Ec2Host".format(**locals()))
                                ],
                                Subnets=[
                                    Ref(self.private_subnet1),
                                    Ref(self.private_subnet2)
                                ]
                            )
                        ),
                        'PlacementStrategies': self.PLACEMENT_STRATEGIES
                    }
                else:
                    launch_type_svc = {
                        'Role': Ref(self.ecs_service_role),
                        'PlacementStrategies': self.PLACEMENT_STRATEGIES
                    }

            svc = Service(
                service_name,
                LoadBalancers=[lb],
                Cluster=self.cluster_name,
                TaskDefinition=Ref(td),
                DesiredCount=desired_count,
                DependsOn=service_listener.title,
                LaunchType=launch_type,
                **launch_type_svc,
                Tags=Tags(Team=self.team_name, environment=self.env),
                **placement_constraint
            )
            self.template.add_output(
                Output(
                    service_name + 'EcsServiceName',
                    Description='The ECS name which needs to be entered',
                    Value=GetAtt(svc, 'Name')
                )
            )
            self.template.add_output(
                Output(
                    service_name + "URL",
                    Description="The URL at which the service is accessible",
                    Value=Sub("https://${" + alb.name + ".DNSName}")
                )
            )
            self.template.add_resource(svc)

        elif 'http_interface' in config and config.get('http_interface', {}).get('use_cluster_alb'):
            # create listener rules here.
            # TODO: check the cluster alb exists; check alb, listener rule.
            # 1. get the http_interface scheme
            # 2. get the listeners
            # 3. if no listener for the specified schema, exit out
            # 4. create a listener rule

            log_bold(f"Using cluster level ALB for {service_name}")

            # get the http_interface scheme
            hostname = config.get('http_interface', {}).get('alb_hostname')
            is_internal = config.get('http_interface', {}).get('internal')

            internal_listeners, internet_facing_listeners = self._fetch_alb_listeners()

            # check if the alb_listeners has internal alb listener
            # for listener in cluster_alb_listeners:
            #     if listener.get("Key").find("Internal") == -1:
            #         is_internal_listener_exist = True
            #         # break
            #     elif listener.get("Key").find("InternetFacing") == -1:
            #         is_internet_facing_listener_exist = True
            #         # break

            if is_internal and not internal_listeners:
                raise UnrecoverableException(f"Internal listener does not exist for the cluster alb")
            elif not is_internal and not internet_facing_listeners:
                raise UnrecoverableException(f"Internet facing listener does not exist for the cluster alb")
                

            # # create a target group
            # target_group = TargetGroup(
            #     title=pascalcase(f"TargetGroup{service_name}"),
            #     # HealthCheckPath=
            #     VpcId=Ref(self.vpc),
            #     Protocol='HTTP',
            #     Port=int(config['http_interface']['container_port']),
            # )
            # self.template.add_resource(target_group)

            target_group = self._add_service_target_group(service_name, config, launch_type)

            # target_group_arn = Ref("") # TODO: add the target group arn
            target_group_arn = Ref(target_group)

            # create listener rules
            if is_internal:
                self._create_listener_rules(is_internal, hostname, internal_listeners, target_group_arn)
            else:
                self._create_listener_rules(is_internal, hostname, internet_facing_listeners, target_group_arn)

            launch_type_svc = {}

            svc = Service(
                service_name,
                # LoadBalancers=load_balancers,
                Cluster=self.cluster_name,
                TaskDefinition=Ref(td),
                DesiredCount=desired_count,
                LoadBalancers=[
                    LoadBalancer(
                        ContainerName=cd.Name,
                        TargetGroupArn=target_group_arn,
                        ContainerPort=int(config['http_interface']['container_port'])
                    )
                ],
                DeploymentConfiguration=deployment_configuration,
                LaunchType=launch_type,
                # **launch_type_svc,
                Tags=Tags(Team=self.team_name, environment=self.env),
                **placement_constraint
            )
            

            # self.template.add_output(
            #     Output(
            #         service_name + 'EcsServiceName',
            #         Description='The ECS name which needs to be entered',
            #         Value=GetAtt(svc, 'Name')
            #     )
            # )

            self.template.add_resource(svc)


            print(to_yaml(self.template.to_json()))
        
        else:
            launch_type_svc = {}
            if launch_type == self.LAUNCH_TYPE_FARGATE:
                # if launch type is ec2, then services inherit the ec2 instance security group
                # otherwise, we need to specify a security group for the service
                if 'custom_metrics' in config:
                    launch_type_svc = {
                        "ServiceRegistries": [ServiceRegistry(
                            RegistryArn=GetAtt(sd, 'Arn'),
                            Port=int(
                                config['custom_metrics']['metrics_port'])
                        )],
                        'NetworkConfiguration': NetworkConfiguration(
                            AwsvpcConfiguration=AwsvpcConfiguration(
                                Subnets=[
                                    Ref(self.private_subnet1),
                                    Ref(self.private_subnet2)
                                ],
                                SecurityGroups=[
                                    ImportValue(
                                        "{self.env}Ec2Host".format(**locals()))
                                ]
                            )
                        )
                    }
                else:
                    service_security_group = SecurityGroup(
                        pascalcase("FargateService" + self.env + service_name),
                        GroupName=pascalcase("FargateService" + self.env + service_name),
                        SecurityGroupIngress=[],
                        VpcId=Ref(self.vpc),
                        GroupDescription=pascalcase("FargateService" + self.env + service_name),
                        Tags=Tags(Team=self.team_name, environment=self.env)
                    )
                    self.template.add_resource(service_security_group)
                    launch_type_svc = {
                        'NetworkConfiguration': NetworkConfiguration(
                            AwsvpcConfiguration=AwsvpcConfiguration(
                                Subnets=[
                                    Ref(self.private_subnet1),
                                    Ref(self.private_subnet2)
                                ],
                                SecurityGroups=[
                                    Ref(service_security_group)
                                ]
                            )
                        )
                    }
            else:
                if 'custom_metrics' in config:
                    launch_type_svc = {
                        "ServiceRegistries": [ServiceRegistry(
                            RegistryArn=GetAtt(sd, 'Arn'),
                            Port=int(
                                config['custom_metrics']['metrics_port'])
                        )],
                        "NetworkConfiguration": NetworkConfiguration(
                            AwsvpcConfiguration=AwsvpcConfiguration(
                                SecurityGroups=[
                                    ImportValue(
                                        "{self.env}Ec2Host".format(**locals()))
                                ],
                                Subnets=[
                                    Ref(self.private_subnet1),
                                    Ref(self.private_subnet2)
                                ]
                            )
                        ),
                        'PlacementStrategies': self.PLACEMENT_STRATEGIES
                    }
                else:
                    launch_type_svc = {
                        'PlacementStrategies': self.PLACEMENT_STRATEGIES
                    }
            svc = Service(
                service_name,
                Cluster=self.cluster_name,
                TaskDefinition=Ref(td),
                DesiredCount=desired_count,
                DeploymentConfiguration=deployment_configuration,
                LaunchType=launch_type,
                **launch_type_svc,
                Tags=Tags(Team=self.team_name, environment=self.env),
                **placement_constraint
            )
            self.template.add_output(
                Output(
                    service_name + 'EcsServiceName',
                    Description='The ECS name which needs to be entered',
                    Value=GetAtt(svc, 'Name')
                )
            )
            self.template.add_resource(svc)

        default_disable_service_alarms = self.service_defaults.get('disable_service_alarms', False)
        is_alarms_disabled = config.get('disable_service_alarms', default_disable_service_alarms)

        if not is_alarms_disabled:
            self._add_service_alarms(svc)

    def _create_listener_rules(
            self, is_internal: bool, hostname: str, alb_listeners: List[Dict[str, str]], target_group_arn: str
    ):
        if not alb_listeners:
            raise UnrecoverableException("No alb listeners found")

        http_listener_arns: List[str] = []
        https_listener_arns: List[str] = []

        for listener in alb_listeners:
            key = listener.get("Key")
            if "HTTP" in key and "HTTPS" not in key:
                if is_internal:
                    # for internet facing services, we only need to create listener rules for HTTPS listener
                    # http_listener_arn = listener.get("Value")
                    http_listener_arns.append(listener.get("Value"))
            elif "HTTPS" in key:
                # https_listener_arn = listener.get("Value")
                https_listener_arns.append(listener.get("Value"))


        # listener rules
        http_listener_rules: List[ListenerRule] = []
        https_listener_rules: List[ListenerRule] = []


        # create listener rules for HTTP and HTTPS listeners
        for index, http_listener_arn in enumerate(http_listener_arns):
            index = index + 1

            priority = self._get_listener_rule_priority(http_listener_arn, hostname)
            http_listener_rule = self._get_listener_rule("HTTP", index, is_internal, http_listener_arn, priority, hostname, target_group_arn)

            http_listener_rules.append(http_listener_rule)

        for index, https_listener_arn in enumerate(https_listener_arns):
            index = index + 1

            priority = self._get_listener_rule_priority(https_listener_arn, hostname)
            https_listener_rule = self._get_listener_rule("HTTPS", index, is_internal, https_listener_arn, priority, hostname, target_group_arn)

            https_listener_rules.append(https_listener_rule)

        if is_internal:
            for rule in http_listener_rules:
                self.template.add_resource(rule)
            for rule in https_listener_rules:
                self.template.add_resource(rule)
        else:
            for rule in https_listener_rules:
                self.template.add_resource(rule)
            


        
        # get the rule priority
        # http_rule_priority = self._get_listener_rule_priority(http_listener_arn, hostname)
        # https_rule_priority = self._get_listener_rule_priority(https_listener_arn, hostname)

        # http_listener_rule = self._get_listener_rule(is_internal, http_listener_arn, http_rule_priority, hostname)
        # https_listener_rule = self._get_listener_rule(is_internal, https_listener_arn, https_rule_priority, hostname)


    def _get_listener_rule(
            self, 
            protocol: str, 
            index: int, 
            is_internal: bool, 
            listener_arn: str, 
            priority: int, 
            hostname: str,
            target_group_arn: str
        ) -> ListenerRule:
        action = ListenerRuleAction(
            Type="forward",
            # ForwardConfig=ForwardConfig(), # not needed as TargetGroupArn is specified
            # TargetGroupArn=Ref("") # TODO: add the target group arn
            TargetGroupArn=target_group_arn
        )
        condition = Condition(
            Field="host-header",
            HostHeaderConfig=HostHeaderConfig(
                Values=[
                    hostname
                ]
            ),
        )

        title = None
        if is_internal:
            title = pascalcase(f"Internal{protocol}{index}ListenerRule")
        else:
            title = pascalcase(f"InternetFacing{protocol}{index}ListenerRule")

        listener_rule = ListenerRule(
            title=title,
            Actions=[
                action
            ],
            Conditions=[
                condition
            ],
            ListenerArn=listener_arn,
            Priority=priority
        )
        listener_rule.validate()

        return listener_rule
    

    def fetch_cluster_albs(self) -> List[Dict[str, str]]:
        cluster_albs: List[Dict[str, str]] = []

        for alb in list(
            filter(
                lambda x: re.match(r'ALB(Internal|InternetFacing)\d+Arn', x['OutputKey']),
                self.environment_stack['Outputs']
            )
        ):
            cluster_albs.append(
                {
                    "Key": alb['OutputKey'],
                    "Value": alb['OutputValue']
                }
            )

        return cluster_albs
       

    def _fetch_alb_listeners(self) -> List[Dict[str, str]]:
        # # alb listeners
        cluster_alb_listeners = []

        # NOTE: update later when required
        # here, "1" in the key means the listeners from the first alb
        # as there can be multiple albs for a scheme in a cluster
        # if all the listeners are required, then update the regex pattern
        # as r'ListenerHTTPS?(Internal|InternetFacing)\d+Arn'

        for listener in list(
            filter(
                lambda x: re.match(r'ListenerHTTPS?(Internal|InternetFacing)1Arn', x['OutputKey']),
                # lambda x: re.match(r'ListenerHTTPInternal1Arn', x['OutputKey']),
                # lambda x: bool(re.search(r'ListenerHTTPS?(Internal|InternetFacing)\d+Arn', x['OutputKey'])),
                self.environment_stack['Outputs']
            )
        ):
            cluster_alb_listeners.append({
                "Key": listener['OutputKey'],
                "Value": listener['OutputValue']
            })


        internal_listeners = list(filter(lambda x: x.get("Key").find("Internal") != -1, cluster_alb_listeners))
        internet_facing_listeners = list(filter(lambda x: x.get("Key").find("InternetFacing") != -1, cluster_alb_listeners))


        return internal_listeners, internet_facing_listeners
    
    def _get_listener_rule_priority(self, listener_arn: str, hostname: str) -> int:
        MIN_PRIORITY = 100
        MAX_PRIORITY = 49999

        # get all the listener rules in the listener
        client = boto3.client('elbv2')
        rules = client.describe_rules(ListenerArn=listener_arn, PageSize=400)

        # check if there's already a rule with Conditions = Field: host-header, Values: hostname
        for rule in rules['Rules']:
            if 'Conditions' not in rule:
                continue

            for condition in rule['Conditions']:
                if condition['Field'] == 'host-header' and hostname in condition['HostHeaderConfig']['Values']:
                    return int(rule['Priority'])
        
        existing_priorities: List[int] = []

        for rule in rules['Rules']:
            if rule['IsDefault']:
                continue

            priority = int(rule['Priority'])
            existing_priorities.append(priority)

        # random_rule = random.randint(MIN_PRIORITY, MAX_PRIORITY)
        
        # while random_rule in existing_priorities:
        #     random_rule = random.randint(MIN_PRIORITY, MAX_PRIORITY)

        random_priority = self._generate_unique_priority(existing_priorities, MIN_PRIORITY, MAX_PRIORITY)
        return random_priority
    
    def _generate_unique_priority(self, existing_priorities: List[int], min_priority=1, max_priority=49999) -> int:
        while True:
            priority = random.randint(min_priority, max_priority)
            if priority not in existing_priorities:
                return priority
        
        # return cluster_alb_listeners

    def _add_service_target_group(self, service_name: any, config: any, launch_type: any) -> TargetGroup:
        target_group_name = f"TargetGroup{service_name}"
        health_check_path = config.get('http_interface', {}).get('health_check_path', '/')
        if config['http_interface']['internal']:
            target_group_name = f"{target_group_name}Internal"
        
        # target group config
        target_group_config = {}

        if launch_type == self.LAUNCH_TYPE_FARGATE or 'custom_metrics' in config:
            target_group_config['TargetType'] = "ip"


        service_target_group = TargetGroup(
            title=target_group_name,
            HealthCheckPath=health_check_path,
            HealthyThresholdCount=2,
            HealthCheckIntervalSeconds=30,
            TargetGroupAttributes=[
                TargetGroupAttribute(
                    Key='deregistration_delay.timeout_seconds',
                    Value='30'
                )
            ],
            VpcId=Ref(self.vpc),
            Protocol='HTTP',
            Matcher=Matcher(HttpCode='200-399'),
            Port=int(config['http_interface']['container_port']),
            HealthCheckTimeoutSeconds=10,
            UnhealthyThresholdCount=3,
            **target_group_config,
            Tags=[
                {
                    "Key": "Team",
                    "Value": self.team_name,
                },
                {
                    "Key": "environment",
                    "Value": self.env,  
                }
            ]
        )

        self.template.add_resource(service_target_group)

        return service_target_group


    def _gen_log_config(self, service_name, config):
        if config == 'awslogs':
            return LogConfiguration(
                LogDriver="awslogs",
                Options={
                    'awslogs-stream-prefix': service_name,
                    'awslogs-group': '-'.join([self.env, 'logs']),
                    'awslogs-region': self.region
                }
            )
        elif config == 'fluentd':
            return LogConfiguration(
                LogDriver="fluentd",
                Options={
                    'fluentd-address': 'unix:///var/run/fluent.sock',
                    'labels': 'com.amazonaws.ecs.cluster,com.amazonaws.ecs.container-name,com.amazonaws.ecs.task-arn,com.amazonaws.ecs.task-definition-family,com.amazonaws.ecs.task-definition-version',
                    'fluentd-async': 'true'
                }
            )
        elif config == 'awsfirelens':
            return LogConfiguration(
                LogDriver="awsfirelens"
            )
        return LogConfiguration(
            LogDriver="none"
        )

    def _add_alb(self, cd, service_name, config, launch_type):
        sg_name = 'SG' + self.env + service_name
        svc_alb_sg = SecurityGroup(
            re.sub(r'\W+', '', sg_name),
            GroupName=self.env + '-' + service_name,
            SecurityGroupIngress=self._generate_alb_security_group_ingress(
                config
            ),
            VpcId=Ref(self.vpc),
            GroupDescription=Sub(service_name + "-alb-sg"),
            Tags=Tags(Team=self.team_name, environment=self.env)
        )
        self.template.add_resource(svc_alb_sg)
        alb_name = service_name + pascalcase(self.env)
        if config['http_interface']['internal']:
            alb_subnets = [
                Ref(self.private_subnet1),
                Ref(self.private_subnet2)
            ]
            scheme = "internal"
            if len(alb_name) > 32:
                alb_name = service_name[:32-len(self.env[:4])-len(scheme)] + \
                    pascalcase(self.env)[:4] + "Internal"
            else:
                alb_name += 'Internal'
                alb_name = alb_name[:32]
            alb = ALBLoadBalancer(
                'ALB' + service_name,
                Subnets=alb_subnets,
                SecurityGroups=[
                    self.alb_security_group,
                    Ref(svc_alb_sg)
                ],
                Name=alb_name,
                Tags=[
                    {'Value': alb_name, 'Key': 'Name'},
                    {"Key": "Team", "Value": self.team_name},
                    {'Key': 'environment', 'Value': self.env}
                ],
                Scheme=scheme
            )
        else:
            alb_subnets = [
                Ref(self.public_subnet1),
                Ref(self.public_subnet2)
            ]
            if len(alb_name) > 32:
                alb_name = service_name[:32-len(self.env)] + pascalcase(self.env)
            alb = ALBLoadBalancer(
                'ALB' + service_name,
                Subnets=alb_subnets,
                SecurityGroups=[
                    self.alb_security_group,
                    Ref(svc_alb_sg)
                ],
                Name=alb_name,
                Tags=[
                    {'Value': alb_name, 'Key': 'Name'},
                    {"Key": "Team", "Value": self.team_name},
                    {'Key': 'environment', 'Value': self.env}
                ]
            )

        self.template.add_resource(alb)

        target_group_name = "TargetGroup" + service_name
        health_check_path = config['http_interface']['health_check_path'] if 'health_check_path' in config['http_interface'] else "/elb-check"
        if config['http_interface']['internal']:
            target_group_name = target_group_name + 'Internal'

        target_group_config = {}
        if launch_type == self.LAUNCH_TYPE_FARGATE or 'custom_metrics' in config:
            target_group_config['TargetType'] = 'ip'

        service_target_group = TargetGroup(
            target_group_name,
            HealthCheckPath=health_check_path,
            HealthyThresholdCount=2,
            HealthCheckIntervalSeconds=30,
            TargetGroupAttributes=[
                TargetGroupAttribute(
                    Key='deregistration_delay.timeout_seconds',
                    Value='30'
                )
            ],
            VpcId=Ref(self.vpc),
            Protocol="HTTP",
            Matcher=Matcher(HttpCode="200-399"),
            Port=int(config['http_interface']['container_port']),
            HealthCheckTimeoutSeconds=10,
            UnhealthyThresholdCount=3,
            **target_group_config,
            Tags=[
                {"Key": "Team", "Value": self.team_name},
                {'Key': 'environment', 'Value': self.env}
            ]
        )

        self.template.add_resource(service_target_group)
        # Note: This is a ECS Loadbalancer definition. Not an ALB.
        # Defining this causes the target group to add a target to the correct
        # port in correct ECS cluster instance for the service container.
        lb = LoadBalancer(
            ContainerName=cd.Name,
            TargetGroupArn=Ref(service_target_group),
            ContainerPort=int(config['http_interface']['container_port'])
        )
        target_group_action = Action(
            TargetGroupArn=Ref(target_group_name),
            Type="forward"
        )
        service_listener = self._add_service_listener(
            service_name,
            target_group_action,
            alb,
            config['http_interface']['internal']
        )

        default_disable_service_alarms = self.service_defaults.get('disable_service_alarms', False)
        is_alarms_disabled = config.get('disable_service_alarms', default_disable_service_alarms)
        if not is_alarms_disabled:
            self._add_alb_alarms(service_name, alb)

        return alb, lb, service_listener, svc_alb_sg

    def _add_service_listener(self, service_name, target_group_action,
                              alb, internal):
        ssl_cert = Certificate(CertificateArn=self.ssl_certificate_arn)
        service_listener = Listener(
            "SslLoadBalancerListener" + service_name,
            Protocol="HTTPS",
            DefaultActions=[target_group_action],
            LoadBalancerArn=Ref(alb),
            Port=443,
            Certificates=[ssl_cert],
            SslPolicy="ELBSecurityPolicy-FS-1-2-Res-2019-08"
        )
        self.template.add_resource(service_listener)
        if internal:
            # Allow HTTP traffic on internal services
            http_service_listener = Listener(
                "LoadBalancerListener" + service_name,
                Protocol="HTTP",
                DefaultActions=[target_group_action],
                LoadBalancerArn=Ref(alb),
                Port=80
            )
            self.template.add_resource(http_service_listener)
        else:
            # Redirect HTTP to HTTPS on external services
            redirection_config = RedirectConfig(
                StatusCode='HTTP_301',
                Protocol='HTTPS',
                Port='443'
            )
            http_redirection_action = Action(
                RedirectConfig=redirection_config,
                Type="redirect"
            )
            http_redirection_listener = Listener(
                "LoadBalancerRedirectionListener" + service_name,
                Protocol="HTTP",
                DefaultActions=[http_redirection_action],
                LoadBalancerArn=Ref(alb),
                Port=80
            )
            self.template.add_resource(http_redirection_listener)
        return service_listener

    def _add_alb_alarms(self, service_name, alb):
        unhealthy_alarm = Alarm(
            'ElbUnhealthyHostAlarm' + service_name,
            EvaluationPeriods=1,
            Dimensions=[
                MetricDimension(
                    Name='LoadBalancer',
                    Value=GetAtt(alb, 'LoadBalancerFullName')
                )
            ],
            AlarmActions=[Ref(self.notification_sns_arn)],
            OKActions=[Ref(self.notification_sns_arn)],
            AlarmDescription='Triggers if any host is marked unhealthy',
            Namespace='AWS/ApplicationELB',
            Period=60,
            ComparisonOperator='GreaterThanOrEqualToThreshold',
            Statistic='Sum',
            Threshold='1',
            MetricName='UnHealthyHostCount',
            TreatMissingData='notBreaching'
        )
        self.template.add_resource(unhealthy_alarm)
        rejected_connections_alarm = Alarm(
            'ElbRejectedConnectionsAlarm' + service_name,
            EvaluationPeriods=1,
            Dimensions=[
                MetricDimension(
                    Name='LoadBalancer',
                    Value=GetAtt(alb, 'LoadBalancerFullName')
                )
            ],
            AlarmActions=[Ref(self.notification_sns_arn)],
            OKActions=[Ref(self.notification_sns_arn)],
            AlarmDescription='Triggers if load balancer has \
rejected connections because the load balancer \
had reached its maximum number of connections.',
            Namespace='AWS/ApplicationELB',
            Period=60,
            ComparisonOperator='GreaterThanOrEqualToThreshold',
            Statistic='Sum',
            Threshold='1',
            MetricName='RejectedConnectionCount',
            TreatMissingData='notBreaching'
        )
        self.template.add_resource(rejected_connections_alarm)
        http_code_elb5xx_alarm = Alarm(
            'ElbHTTPCodeELB5xxAlarm' + service_name,
            EvaluationPeriods=1,
            Dimensions=[
                MetricDimension(
                    Name='LoadBalancer',
                    Value=GetAtt(alb, 'LoadBalancerFullName')
                )
            ],
            AlarmActions=[Ref(self.notification_sns_arn)],
            OKActions=[Ref(self.notification_sns_arn)],
            AlarmDescription='Triggers if 5xx response originated \
from load balancer',
            Namespace='AWS/ApplicationELB',
            Period=60,
            ComparisonOperator='GreaterThanOrEqualToThreshold',
            Statistic='Sum',
            Threshold='3',
            MetricName='HTTPCode_ELB_5XX_Count',
            TreatMissingData='notBreaching'
        )
        self.template.add_resource(http_code_elb5xx_alarm)

    def _generate_alb_security_group_ingress(self, config):
        ingress_rules = []
        for access_ip in config['http_interface']['restrict_access_to']:
            if access_ip.find('/') == -1:
                access_ip = access_ip + '/32'
            ingress_rules.append({
                'ToPort': 80,
                'IpProtocol': 'TCP',
                'FromPort': 80,
                'CidrIp': access_ip
            })
            ingress_rules.append({
                'ToPort': 443,
                'IpProtocol': 'TCP',
                'FromPort': 443,
                'CidrIp': access_ip
            })
        return ingress_rules

    def _add_ecs_service_iam_role(self):
        role_name = Sub('ecs-svc-${AWS::StackName}-${AWS::Region}')
        assume_role_policy = {
            u'Statement': [
                {
                    u'Action': [u'sts:AssumeRole'],
                    u'Effect': u'Allow',
                    u'Principal': {
                        u'Service': [u'ecs.amazonaws.com']
                    }
                }
            ]
        }
        self.ecs_service_role = Role(
            'ECSServiceRole',
            Path='/',
            ManagedPolicyArns=[
                'arn:aws:iam::aws:policy/service-role/AmazonEC2ContainerServiceRole'
            ],
            RoleName=role_name,
            AssumeRolePolicyDocument=assume_role_policy
        )
        self.template.add_resource(self.ecs_service_role)

    def _add_service_outputs(self):
        self.template.add_output(Output(
            "CloudliftOptions",
            Description="Options used with cloudlift when \
building this service",
            Value=json.dumps(
                self.configuration,
                cls=DecimalEncoder
            )
        ))
        self._add_stack_outputs()

    def _add_service_parameters(self):
        self.notification_sns_arn = Parameter(
            "NotificationSnsArn",
            Description='',
            Type="String",
            Default=self.notifications_arn)
        self.template.add_parameter(self.notification_sns_arn)
        self.vpc = Parameter(
            "VPC",
            Description='',
            Type="AWS::EC2::VPC::Id",
            Default=list(
                filter(
                    lambda x: x['OutputKey'] == "VPC",
                    self.environment_stack['Outputs']
                )
            )[0]['OutputValue']
        )
        self.template.add_parameter(self.vpc)
        self.public_subnet1 = Parameter(
            "PublicSubnet1",
            Description='',
            Type="AWS::EC2::Subnet::Id",
            Default=list(
                filter(
                    lambda x: x['OutputKey'] == "PublicSubnet1",
                    self.environment_stack['Outputs']
                )
            )[0]['OutputValue']
        )
        self.template.add_parameter(self.public_subnet1)
        self.public_subnet2 = Parameter(
            "PublicSubnet2",
            Description='',
            Type="AWS::EC2::Subnet::Id",
            Default=list(
                filter(
                    lambda x: x['OutputKey'] == "PublicSubnet2",
                    self.environment_stack['Outputs']
                )
            )[0]['OutputValue']
        )
        self.template.add_parameter(self.public_subnet2)
        self.private_subnet1 = Parameter(
            "PrivateSubnet1",
            Description='',
            Type="AWS::EC2::Subnet::Id",
            Default=list(
                filter(
                    lambda x: x['OutputKey'] == "PrivateSubnet1",
                    self.environment_stack['Outputs']
                )
            )[0]['OutputValue']
        )
        self.template.add_parameter(self.private_subnet1)
        self.private_subnet2 = Parameter(
            "PrivateSubnet2",
            Description='',
            Type="AWS::EC2::Subnet::Id",
            Default=list(
                filter(
                    lambda x: x['OutputKey'] == "PrivateSubnet2",
                    self.environment_stack['Outputs']
                )
            )[0]['OutputValue']
        )
        self.template.add_parameter(self.private_subnet2)
        self.template.add_parameter(Parameter(
            "Environment",
            Description='',
            Type="String",
            Default="production"
        ))
        self.alb_security_group = list(
            filter(
                lambda x: x['OutputKey'] == "SecurityGroupAlb",
                self.environment_stack['Outputs']
            )
        )[0]['OutputValue']

        # # internal ALB
        # self.alb_internal = Parameter(
        #     "AlbInternal",
        #     Description='Internal ALB in the cluster environment',
        #     Type="AWS::ElasticLoadBalancingV2::LoadBalancer::Id",
        #     Default=list(
        #         filter(
        #             lambda x: x['OutputKey'] == "ALBInternal1Arn",
        #             self.environment_stack['Outputs']
        #         )
        #     )[0]['OutputValue']
        # )
        # self.template.add_parameter(self.alb_internal)

        # # internet facing ALB
        # self.alb_internet_facing = Parameter(
        #     "AlbInternetFacing",
        #     Description='Internet facing ALB in the cluster environment',
        #     Type="AWS::ElasticLoadBalancingV2::LoadBalancer::Id",
        #     Default=list(
        #         filter(
        #             lambda x: x['OutputKey'] == "ALBInternetFacing1Arn",
        #             self.environment_stack['Outputs']
        #         )
        #     )[0]['OutputValue']
        # )
        # self.template.add_parameter(self.alb_internet_facing)

    def _fetch_current_desired_count(self):
        stack_name = get_service_stack_name(self.env, self.application_name)
        self.desired_counts = {}
        try:
            stack = region_service.get_client_for(
                'cloudformation',
                self.env
            ).describe_stacks(StackName=stack_name)['Stacks'][0]
            ecs_service_outputs = filter(
                lambda x: x['OutputKey'].endswith('EcsServiceName'),
                stack['Outputs']
            )
            ecs_service_names = []
            for service_name in ecs_service_outputs:
                ecs_service_names.append({
                    "key": service_name['OutputKey'],
                    "value": service_name['OutputValue']
                })
            ecs_client = EcsClient(None, None, self.region)
            for service_name in ecs_service_names:
                deployment = DeployAction(
                    ecs_client,
                    self.cluster_name,
                    service_name["value"]
                )
                actual_service_name = service_name["key"]. \
                    replace("EcsServiceName", "")
                self.desired_counts[actual_service_name] = deployment. \
                    service.desired_count
            log("Existing service counts: " + str(self.desired_counts))
        except Exception:
            log_bold("Could not find existing services.")

    def _get_desired_task_count_for_service(self, service_name):
        if service_name in self.desired_counts:
            return self.desired_counts[service_name]
        else:
            return 0
        
    def _firelens_container_def_args_override(self, configuration, container_def_args):
        logging_type = configuration.get("logging")
        firelens_dependency = ContainerDependency(
            ContainerName=FLUENTBIT_FIRELENS_SIDECAR_CONTAINER_NAME, Condition="START"
        )

        if logging_type == "awsfirelens":
            dependencies = container_def_args.get("DependsOn", [])

            is_firelens_dependency_present = any(
                isinstance(dep, ContainerDependency)
                and dep.ContainerName == FLUENTBIT_FIRELENS_SIDECAR_CONTAINER_NAME
                for dep in dependencies
            )

            if not is_firelens_dependency_present:
                dependencies.append(firelens_dependency)
                container_def_args["DependsOn"] = dependencies

        return container_def_args

    def _sidecar_container_defs(self, configuration, service_name):
        container_definitions = []
        if configuration.get('sidecars') and isinstance(configuration['sidecars'], list):
            for index, sidecar in enumerate(configuration['sidecars']):
                container_name = sidecar.get('name', f"sidecar_{index + 1}")
                if not container_name.endswith('-sidecar'):
                    container_name = container_name + '-sidecar'
                image_uri = sidecar.get('image_uri')
                memory_reservation = int(sidecar.get('memory_reservation', 50))
                essential = sidecar.get('essential', True)
                
                
                container_def_args = {}
                command = sidecar.get('command')
                if command is not None:
                    container_def_args['Command'] = [command]
                    
                env = sidecar.get('env')
                if env is not None and isinstance(env, dict):
                    container_def_args['Environment'] = []
                    for key, value in env.items():
                        container_def_args['Environment'].append(Environment(Name=key, Value=value))
                logging = sidecar.get('logging')
                if logging is not None:
                    log_stream_prefix = service_name + f"-{container_name}"
                    log_type = "awslogs" if 'logging' not in sidecar else logging
                    container_def_args['LogConfiguration'] = self._gen_log_config(log_stream_prefix, log_type)

                health_check = sidecar.get('health_check')
                if health_check is not None and health_check.get('command') is not None:
                    health_check_args = {}
                    health_check_args['Command'] = health_check['command']
                    
                    if health_check.get('interval') is not None:
                        health_check_args['Interval'] = int(health_check['interval'])
                    if health_check.get('retries') is not None:
                        health_check_args['Retries'] = int(health_check['retries'])
                    if health_check.get('timeout') is not None:
                        health_check_args['Timeout'] = int(health_check['timeout'])

                    container_def_args['HealthCheck'] = HealthCheck(**health_check_args)
                container_definition = ContainerDefinition(
                    Name=container_name,
                    Image=image_uri,
                    MemoryReservation=memory_reservation,
                    Essential=essential,
                    **self._sidecar_firelens_overrides(configuration, container_def_args)
                )
                container_definitions.append(container_definition)
        return container_definitions
    
    def _sidecar_firelens_overrides(self, configuration, container_def_args):
        if configuration.get('logging') == 'awsfirelens':
            container_def_args['FirelensConfiguration'] = FirelensConfiguration(Type='fluentbit')
        return container_def_args

    @property
    def ecr_image_uri(self):
        return str(self.account_id) + ".dkr.ecr." + \
               self.region + ".amazonaws.com/" + \
               self.repo_name

    @property
    def account_id(self):
        return get_account_id()

    @property
    def repo_name(self):
        return self.application_name + '-repo'

    @property
    def notifications_arn(self):
        """
        Get the SNS arn either from service configuration or the cluster
        """
        if 'notifications_arn' in self.configuration:
            return self.configuration['notifications_arn']
        else:
            return TemplateGenerator.notifications_arn.fget(self)<|MERGE_RESOLUTION|>--- conflicted
+++ resolved
@@ -80,12 +80,8 @@
         self.client = get_client_for('s3', self.environment)
         self.team_name = (self.notifications_arn.split(':')[-1])
         self.environment_configuration = EnvironmentConfiguration(self.environment).get_config().get(self.environment, {})
-<<<<<<< HEAD
-
+        self.service_defaults = self.environment_configuration.get('service_defaults', {})
         self.cluster_alb_listeners: list = []
-=======
-        self.service_defaults = self.environment_configuration.get('service_defaults', {})
->>>>>>> a182eef2
 
     def _derive_configuration(self, service_configuration):
         self.application_name = service_configuration.service_name
