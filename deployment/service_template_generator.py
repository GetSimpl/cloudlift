import json
import re

<<<<<<< HEAD
import boto3
=======
from awacs.aws import PolicyDocument, Statement, Allow, Principal
from awacs.sts import AssumeRole
>>>>>>> 5eef5740
from cfn_flip import to_yaml
from stringcase import pascalcase
from troposphere import GetAtt, Output, Parameter, Ref, Sub
from troposphere.cloudwatch import Alarm, MetricDimension
from troposphere.ec2 import SecurityGroup
from troposphere.ecs import (AwsvpcConfiguration, ContainerDefinition,
                             DeploymentConfiguration, Environment,
                             LoadBalancer, LogConfiguration,
                             NetworkConfiguration, PlacementStrategy,
                             PortMapping, Service, TaskDefinition)
from troposphere.elasticloadbalancingv2 import Action, Certificate, Listener
from troposphere.elasticloadbalancingv2 import LoadBalancer as ALBLoadBalancer
from troposphere.elasticloadbalancingv2 import (Matcher, RedirectConfig,
                                                TargetGroup,
                                                TargetGroupAttribute)
from troposphere.iam import Role

from config import region as region_service
from config.account import get_account_id
from config.decimal_encoder import DecimalEncoder
from config.stack import get_service_stack_name
from deployment.deployer import build_config
from deployment.ecs import DeployAction, EcsClient
from deployment.logging import log, log_bold
from deployment.service_information_fetcher import ServiceInformationFetcher
from deployment.template_generator import TemplateGenerator


class ServiceTemplateGenerator(TemplateGenerator):
    PLACEMENT_STRATEGIES = [
        PlacementStrategy(
            Type='spread',
            Field='attribute:ecs.availability-zone'
        ),
        PlacementStrategy(
            Type='spread',
            Field='instanceId'
        )]
    LAUNCH_TYPE_FARGATE = 'FARGATE'
    LAUNCH_TYPE_EC2 = 'EC2'

    def __init__(self, service_configuration, environment_stack):
        super(ServiceTemplateGenerator, self).__init__(
            service_configuration.environment
        )
        self._derive_configuration(service_configuration)
        self.env_sample_file_path = './env.sample'
        self.environment_stack = environment_stack
        self.current_version = ServiceInformationFetcher(
            self.application_name, self.env).get_current_version()

    def _derive_configuration(self, service_configuration):
        self.application_name = service_configuration.service_name
        self.configuration = service_configuration.get_config()

    def generate_service(self):
        self._add_service_parameters()
        self._add_service_outputs()
        self._fetch_current_desired_count()
        self._add_ecs_service_iam_role()
        self._add_cluster_services()
        return to_yaml(self.template.to_json())

    def _add_cluster_services(self):
        for ecs_service_name, config in self.configuration['services'].items():
            self._add_service(ecs_service_name, config)

    def _add_service_alarms(self, svc):
        ecs_high_cpu_alarm = Alarm(
            'EcsHighCPUAlarm' + str(svc.name),
            EvaluationPeriods=1,
            Dimensions=[
                MetricDimension(
                    Name='ClusterName',
                    Value=self.cluster_name
                ),
                MetricDimension(
                    Name='ServiceName',
                    Value=GetAtt(svc, 'Name')
                )],
            AlarmActions=[Ref(self.notification_sns_arn)],
            OKActions=[Ref(self.notification_sns_arn)],
            AlarmDescription='Alarm if CPU too high or metric disappears \
indicating instance is down',
            Namespace='AWS/ECS',
            Period=300,
            ComparisonOperator='GreaterThanThreshold',
            Statistic='Average',
            Threshold='80',
            MetricName='CPUUtilization'
        )
        self.template.add_resource(ecs_high_cpu_alarm)
        ecs_high_memory_alarm = Alarm(
            'EcsHighMemoryAlarm' + str(svc.name),
            EvaluationPeriods=1,
            Dimensions=[
                MetricDimension(
                    Name='ClusterName',
                    Value=self.cluster_name
                ),
                MetricDimension(
                    Name='ServiceName',
                    Value=GetAtt(svc, 'Name')
                )
            ],
            AlarmActions=[Ref(self.notification_sns_arn)],
            OKActions=[Ref(self.notification_sns_arn)],
            AlarmDescription='Alarm if memory too high or metric \
disappears indicating instance is down',
            Namespace='AWS/ECS',
            Period=300,
            ComparisonOperator='GreaterThanThreshold',
            Statistic='Average',
            Threshold='80',
            MetricName='MemoryUtilization'
        )
        self.template.add_resource(ecs_high_memory_alarm)
        # How to add service task count alarm
        # http://docs.aws.amazon.com/AmazonECS/latest/developerguide/cloudwatch-metrics.html#cw_running_task_count
        ecs_no_running_tasks_alarm = Alarm(
            'EcsNoRunningTasksAlarm' + str(svc.name),
            EvaluationPeriods=1,
            Dimensions=[
                MetricDimension(
                    Name='ClusterName',
                    Value=self.cluster_name
                ),
                MetricDimension(
                    Name='ServiceName',
                    Value=GetAtt(svc, 'Name')
                )
            ],
            AlarmActions=[Ref(self.notification_sns_arn)],
            OKActions=[Ref(self.notification_sns_arn)],
            AlarmDescription='Alarm if the task count goes to zero, denoting \
service is down',
            Namespace='AWS/ECS',
            Period=60,
            ComparisonOperator='LessThanThreshold',
            Statistic='SampleCount',
            Threshold='1',
            MetricName='CPUUtilization',
            TreatMissingData='breaching'
        )
        self.template.add_resource(ecs_no_running_tasks_alarm)

    def _add_service(self, service_name, config):
        launch_type = self.LAUNCH_TYPE_FARGATE if 'fargate' in config else self.LAUNCH_TYPE_EC2
        env_config = build_config(
            self.env,
            self.application_name,
            self.env_sample_file_path
        )
        container_definition_arguments = {
            "Environment": [
                Environment(Name=k, Value=v) for (k, v) in env_config
            ],
            "Name": service_name + "Container",
            "Image": self.ecr_image_uri + ':' + self.current_version,
            "Essential": 'true',
            "LogConfiguration": self._gen_log_config(service_name),
            "MemoryReservation": int(config['memory_reservation']),
            "Cpu": 0
        }

        if 'http_interface' in config:
            container_definition_arguments['PortMappings'] = [
                PortMapping(
                    ContainerPort=int(
                        config['http_interface']['container_port']
                    )
                )
            ]

        if config['command'] is not None:
            container_definition_arguments['Command'] = [config['command']]

        cd = ContainerDefinition(**container_definition_arguments)
<<<<<<< HEAD
        if launch_type == self.LAUNCH_TYPE_FARGATE:
            td = TaskDefinition(
                service_name + "TaskDefinition",
                Family=service_name + "Family",
                ContainerDefinitions=[cd],
                RequiresCompatibilities=['FARGATE'],
                ExecutionRoleArn=boto3.resource('iam').Role('ecsTaskExecutionRole').arn,
                NetworkMode='awsvpc',
                Cpu=str(config['fargate']['cpu']),
                Memory=str(config['fargate']['memory'])
            )
        else:
            td = TaskDefinition(
                service_name + "TaskDefinition",
                Family=service_name + "Family",
                ContainerDefinitions=[cd]
            )
=======

        task_role = self.template.add_resource(Role(
            service_name + "Role",
            AssumeRolePolicyDocument=PolicyDocument(
                Statement=[
                    Statement(
                        Effect=Allow,
                        Action=[AssumeRole],
                        Principal=Principal("Service", ["ecs-tasks.amazonaws.com"])
                    )
                ]
            )
        ))

        td = TaskDefinition(
            service_name + "TaskDefinition",
            Family=service_name + "Family",
            ContainerDefinitions=[cd],
            TaskRoleArn=Ref(task_role)
        )
>>>>>>> 5eef5740
        self.template.add_resource(td)
        desired_count = self._get_desired_task_count_for_service(service_name)
        deployment_configuration = DeploymentConfiguration(
            MinimumHealthyPercent=100,
            MaximumPercent=200
        )
        if 'http_interface' in config:
            alb, lb, service_listener, alb_sg = self._add_alb(cd, service_name, config, launch_type)
            if launch_type == self.LAUNCH_TYPE_FARGATE:
                # if launch type is ec2, then services inherit the ec2 instance security group
                # otherwise, we need to specify a security group for the service
                service_security_group = SecurityGroup(
                    pascalcase("FargateService" + self.env + service_name),
                    GroupName=pascalcase("FargateService" + self.env + service_name),
                    SecurityGroupIngress=[{
                        'IpProtocol': 'TCP',
                        'SourceSecurityGroupId': Ref(alb_sg),
                        'ToPort': int(config['http_interface']['container_port']),
                        'FromPort': int(config['http_interface']['container_port']),
                    }],
                    VpcId=Ref(self.vpc),
                    GroupDescription=pascalcase("FargateService" + self.env + service_name)
                )
                self.template.add_resource(service_security_group)
                svc = Service(
                    service_name,
                    LoadBalancers=[lb],
                    Cluster=self.cluster_name,
                    TaskDefinition=Ref(td),
                    DesiredCount=desired_count,
                    DependsOn=service_listener.title,
                    LaunchType=launch_type,
                    NetworkConfiguration=NetworkConfiguration(
                        AwsvpcConfiguration=AwsvpcConfiguration(
                            Subnets=[
                                Ref(self.private_subnet1),
                                Ref(self.private_subnet2)
                            ],
                            SecurityGroups=[
                                Ref(service_security_group)
                            ]
                        )
                    )
                )
            else:
                svc = Service(
                    service_name,
                    LoadBalancers=[lb],
                    Cluster=self.cluster_name,
                    Role=Ref(self.ecs_service_role),
                    TaskDefinition=Ref(td),
                    DesiredCount=desired_count,
                    DependsOn=service_listener.title,
                    PlacementStrategies=self.PLACEMENT_STRATEGIES,
                    LaunchType=launch_type
                )
            self.template.add_output(
                Output(
                    service_name + 'EcsServiceName',
                    Description='The ECS name which needs to be entered',
                    Value=GetAtt(svc, 'Name')
                )
            )
            self.template.add_output(
                Output(
                    service_name + "URL",
                    Description="The URL at which the service is accessible",
                    Value=Sub("https://${" + alb.name + ".DNSName}")
                )
            )
            self.template.add_resource(svc)
        else:
            if launch_type == self.LAUNCH_TYPE_FARGATE:
                # if launch type is ec2, then services inherit the ec2 instance security group
                # otherwise, we need to specify a security group for the service
                service_security_group = SecurityGroup(
                    pascalcase("FargateService" + self.env + service_name),
                    GroupName=pascalcase("FargateService" + self.env + service_name),
                    SecurityGroupIngress=[],
                    VpcId=Ref(self.vpc),
                    GroupDescription=pascalcase("FargateService" + self.env + service_name)
                )
                self.template.add_resource(service_security_group)
                svc = Service(
                    service_name,
                    Cluster=self.cluster_name,
                    TaskDefinition=Ref(td),
                    DesiredCount=desired_count,
                    DeploymentConfiguration=deployment_configuration,
                    LaunchType=launch_type,
                    NetworkConfiguration=NetworkConfiguration(
                        AwsvpcConfiguration=AwsvpcConfiguration(
                            Subnets=[
                                Ref(self.private_subnet1),
                                Ref(self.private_subnet2)
                            ],
                            SecurityGroups=[
                                Ref(service_security_group)
                            ]
                        )
                    )
                )
            else:
                svc = Service(
                    service_name,
                    Cluster=self.cluster_name,
                    TaskDefinition=Ref(td),
                    DesiredCount=desired_count,
                    DeploymentConfiguration=deployment_configuration,
                    PlacementStrategies=self.PLACEMENT_STRATEGIES,
                    LaunchType=launch_type
                )
            self.template.add_output(
                Output(
                    service_name + 'EcsServiceName',
                    Description='The ECS name which needs to be entered',
                    Value=GetAtt(svc, 'Name')
                )
            )
            self.template.add_resource(svc)
        self._add_service_alarms(svc)

    def _gen_log_config(self, service_name):
        return LogConfiguration(
            LogDriver="awslogs",
            Options={
                'awslogs-stream-prefix': service_name,
                'awslogs-group': '-'.join([self.env, 'logs']),
                'awslogs-region': self.region
            }
        )

    def _add_alb(self, cd, service_name, config, launch_type):
        sg_name = 'SG' + self.env + service_name
        svc_alb_sg = SecurityGroup(
            re.sub(r'\W+', '', sg_name),
            GroupName=self.env + '-' + service_name,
            SecurityGroupIngress=self._generate_alb_security_group_ingress(
                config
            ),
            VpcId=Ref(self.vpc),
            GroupDescription=Sub(service_name + "-alb-sg")
        )
        self.template.add_resource(svc_alb_sg)
        alb_name = service_name + pascalcase(self.env)
        if config['http_interface']['internal']:
            alb_subnets = [
                Ref(self.private_subnet1),
                Ref(self.private_subnet2)
            ]
            scheme = "internal"
            alb_name += 'Internal'
            alb_name = alb_name[:32]
            alb = ALBLoadBalancer(
                'ALB' + service_name,
                Subnets=alb_subnets,
                SecurityGroups=[
                    self.alb_security_group,
                    Ref(svc_alb_sg)
                ],
                Name=alb_name,
                Tags=[
                    {'Value': alb_name, 'Key': 'Name'}
                ],
                Scheme=scheme
            )
        else:
            alb_subnets = [
                Ref(self.public_subnet1),
                Ref(self.public_subnet2)
            ]
            alb_name = alb_name[:32]
            alb = ALBLoadBalancer(
                'ALB' + service_name,
                Subnets=alb_subnets,
                SecurityGroups=[
                    self.alb_security_group,
                    Ref(svc_alb_sg)
                ],
                Name=alb_name,
                Tags=[
                    {'Value': alb_name, 'Key': 'Name'}
                ]
            )

        self.template.add_resource(alb)

        target_group_name = "TargetGroup" + service_name
        health_check_path = config['http_interface']['health_check_path'] if 'health_check_path' in config['http_interface'] else "/elb-check"
        if config['http_interface']['internal']:
            target_group_name = target_group_name + 'Internal'

        target_group_config = {}
        if launch_type == self.LAUNCH_TYPE_FARGATE:
            target_group_config['TargetType'] = 'ip'

        service_target_group = TargetGroup(
            target_group_name,
            HealthCheckPath=health_check_path,
            HealthyThresholdCount=2,
            HealthCheckIntervalSeconds=30,
            TargetGroupAttributes=[
                TargetGroupAttribute(
                    Key='deregistration_delay.timeout_seconds',
                    Value='30'
                )
            ],
            VpcId=Ref(self.vpc),
            Protocol="HTTP",
            Matcher=Matcher(HttpCode="200-399"),
            Port=int(config['http_interface']['container_port']),
            HealthCheckTimeoutSeconds=10,
            UnhealthyThresholdCount=3,
            **target_group_config
        )

        self.template.add_resource(service_target_group)
        # Note: This is a ECS Loadbalancer definition. Not an ALB.
        # Defining this causes the target group to add a target to the correct
        # port in correct ECS cluster instance for the service container.
        lb = LoadBalancer(
            ContainerName=cd.Name,
            TargetGroupArn=Ref(service_target_group),
            ContainerPort=int(config['http_interface']['container_port'])
        )
        target_group_action = Action(
            TargetGroupArn=Ref(target_group_name),
            Type="forward"
        )
        service_listener = self._add_service_listener(
            service_name,
            target_group_action,
            alb,
            config['http_interface']['internal']
        )
        self._add_alb_alarms(service_name, alb)
        return alb, lb, service_listener, svc_alb_sg

    def _add_service_listener(self, service_name, target_group_action,
                              alb, internal):
        ssl_cert = Certificate(CertificateArn=self.ssl_certificate_arn)
        service_listener = Listener(
            "SslLoadBalancerListener" + service_name,
            Protocol="HTTPS",
            DefaultActions=[target_group_action],
            LoadBalancerArn=Ref(alb),
            Port=443,
            Certificates=[ssl_cert],
            SslPolicy="ELBSecurityPolicy-FS-1-2-Res-2019-08"
        )
        self.template.add_resource(service_listener)
        if internal:
            # Allow HTTP traffic on internal services
            http_service_listener = Listener(
                "LoadBalancerListener" + service_name,
                Protocol="HTTP",
                DefaultActions=[target_group_action],
                LoadBalancerArn=Ref(alb),
                Port=80
            )
            self.template.add_resource(http_service_listener)
        else:
            # Redirect HTTP to HTTPS on external services
            redirection_config = RedirectConfig(
                StatusCode='HTTP_301',
                Protocol='HTTPS',
                Port='443'
            )
            http_redirection_action = Action(
                RedirectConfig=redirection_config,
                Type="redirect"
            )
            http_redirection_listener = Listener(
                "LoadBalancerRedirectionListener" + service_name,
                Protocol="HTTP",
                DefaultActions=[http_redirection_action],
                LoadBalancerArn=Ref(alb),
                Port=80
            )
            self.template.add_resource(http_redirection_listener)
        return service_listener

    def _add_alb_alarms(self, service_name, alb):
        unhealthy_alarm = Alarm(
            'ElbUnhealthyHostAlarm' + service_name,
            EvaluationPeriods=1,
            Dimensions=[
                MetricDimension(
                    Name='LoadBalancer',
                    Value=GetAtt(alb, 'LoadBalancerFullName')
                )
            ],
            AlarmActions=[Ref(self.notification_sns_arn)],
            OKActions=[Ref(self.notification_sns_arn)],
            AlarmDescription='Triggers if any host is marked unhealthy',
            Namespace='AWS/ApplicationELB',
            Period=60,
            ComparisonOperator='GreaterThanOrEqualToThreshold',
            Statistic='Sum',
            Threshold='1',
            MetricName='UnHealthyHostCount',
            TreatMissingData='notBreaching'
        )
        self.template.add_resource(unhealthy_alarm)
        rejected_connections_alarm = Alarm(
            'ElbRejectedConnectionsAlarm' + service_name,
            EvaluationPeriods=1,
            Dimensions=[
                MetricDimension(
                    Name='LoadBalancer',
                    Value=GetAtt(alb, 'LoadBalancerFullName')
                )
            ],
            AlarmActions=[Ref(self.notification_sns_arn)],
            OKActions=[Ref(self.notification_sns_arn)],
            AlarmDescription='Triggers if load balancer has \
rejected connections because the load balancer \
had reached its maximum number of connections.',
            Namespace='AWS/ApplicationELB',
            Period=60,
            ComparisonOperator='GreaterThanOrEqualToThreshold',
            Statistic='Sum',
            Threshold='1',
            MetricName='RejectedConnectionCount',
            TreatMissingData='notBreaching'
        )
        self.template.add_resource(rejected_connections_alarm)
        http_code_elb5xx_alarm = Alarm(
            'ElbHTTPCodeELB5xxAlarm' + service_name,
            EvaluationPeriods=1,
            Dimensions=[
                MetricDimension(
                    Name='LoadBalancer',
                    Value=GetAtt(alb, 'LoadBalancerFullName')
                )
            ],
            AlarmActions=[Ref(self.notification_sns_arn)],
            OKActions=[Ref(self.notification_sns_arn)],
            AlarmDescription='Triggers if 5xx response originated \
from load balancer',
            Namespace='AWS/ApplicationELB',
            Period=60,
            ComparisonOperator='GreaterThanOrEqualToThreshold',
            Statistic='Sum',
            Threshold='3',
            MetricName='HTTPCode_ELB_5XX_Count',
            TreatMissingData='notBreaching'
        )
        self.template.add_resource(http_code_elb5xx_alarm)

    def _generate_alb_security_group_ingress(self, config):
        ingress_rules = []
        for access_ip in config['http_interface']['restrict_access_to']:
            if access_ip.find('/') == -1:
                access_ip = access_ip + '/32'
            ingress_rules.append({
                'ToPort': 80,
                'IpProtocol': 'TCP',
                'FromPort': 80,
                'CidrIp': access_ip
            })
            ingress_rules.append({
                'ToPort': 443,
                'IpProtocol': 'TCP',
                'FromPort': 443,
                'CidrIp': access_ip
            })
        return ingress_rules

    def _add_ecs_service_iam_role(self):
        role_name = Sub('ecs-svc-${AWS::StackName}-${AWS::Region}')
        assume_role_policy = {
            u'Statement': [
                {
                    u'Action': [u'sts:AssumeRole'],
                    u'Effect': u'Allow',
                    u'Principal': {
                        u'Service': [u'ecs.amazonaws.com']
                    }
                }
            ]
        }
        self.ecs_service_role = Role(
            'ECSServiceRole',
            Path='/',
            ManagedPolicyArns=[
                'arn:aws:iam::aws:policy/service-role/AmazonEC2ContainerServiceRole'
            ],
            RoleName=role_name,
            AssumeRolePolicyDocument=assume_role_policy
        )
        self.template.add_resource(self.ecs_service_role)

    def _add_service_outputs(self):
        self.template.add_output(Output(
            "CloudliftOptions",
            Description="Options used with cloudlift when \
building this service",
            Value=json.dumps(
                self.configuration,
                cls=DecimalEncoder
            )
        ))
        self._add_stack_outputs()

    def _add_service_parameters(self):
        self.notification_sns_arn = Parameter(
            "NotificationSnsArn",
            Description='',
            Type="String",
            Default=self.notifications_arn)
        self.template.add_parameter(self.notification_sns_arn)
        self.vpc = Parameter(
            "VPC",
            Description='',
            Type="AWS::EC2::VPC::Id",
            Default=list(
                filter(
                    lambda x: x['OutputKey'] == "VPC",
                    self.environment_stack['Outputs']
                )
            )[0]['OutputValue']
        )
        self.template.add_parameter(self.vpc)
        self.public_subnet1 = Parameter(
            "PublicSubnet1",
            Description='',
            Type="AWS::EC2::Subnet::Id",
            Default=list(
                filter(
                    lambda x: x['OutputKey'] == "PublicSubnet1",
                    self.environment_stack['Outputs']
                )
            )[0]['OutputValue']
        )
        self.template.add_parameter(self.public_subnet1)
        self.public_subnet2 = Parameter(
            "PublicSubnet2",
            Description='',
            Type="AWS::EC2::Subnet::Id",
            Default=list(
                filter(
                    lambda x: x['OutputKey'] == "PublicSubnet2",
                    self.environment_stack['Outputs']
                )
            )[0]['OutputValue']
        )
        self.template.add_parameter(self.public_subnet2)
        self.private_subnet1 = Parameter(
            "PrivateSubnet1",
            Description='',
            Type="AWS::EC2::Subnet::Id",
            Default=list(
                filter(
                    lambda x: x['OutputKey'] == "PrivateSubnet1",
                    self.environment_stack['Outputs']
                )
            )[0]['OutputValue']
        )
        self.template.add_parameter(self.private_subnet1)
        self.private_subnet2 = Parameter(
            "PrivateSubnet2",
            Description='',
            Type="AWS::EC2::Subnet::Id",
            Default=list(
                filter(
                    lambda x: x['OutputKey'] == "PrivateSubnet2",
                    self.environment_stack['Outputs']
                )
            )[0]['OutputValue']
        )
        self.template.add_parameter(self.private_subnet2)
        self.template.add_parameter(Parameter(
            "Environment",
            Description='',
            Type="String",
            Default="production"
        ))
        self.alb_security_group = list(
            filter(
                lambda x: x['OutputKey'] == "SecurityGroupAlb",
                self.environment_stack['Outputs']
            )
        )[0]['OutputValue']

    def _fetch_current_desired_count(self):
        stack_name = get_service_stack_name(self.env, self.application_name)
        self.desired_counts = {}
        try:
            stack = region_service.get_client_for(
                'cloudformation',
                self.env
            ).describe_stacks(StackName=stack_name)['Stacks'][0]
            ecs_service_outputs = filter(
                lambda x: x['OutputKey'].endswith('EcsServiceName'),
                stack['Outputs']
            )
            ecs_service_names = []
            for service_name in ecs_service_outputs:
                ecs_service_names.append({
                    "key": service_name['OutputKey'],
                    "value": service_name['OutputValue']
                })
            ecs_client = EcsClient(None, None, self.region)
            for service_name in ecs_service_names:
                deployment = DeployAction(
                    ecs_client,
                    self.cluster_name,
                    service_name["value"]
                )
                actual_service_name = service_name["key"]. \
                    replace("EcsServiceName", "")
                self.desired_counts[actual_service_name] = deployment. \
                    service.desired_count
            log("Existing service counts: " + str(self.desired_counts))
        except Exception:
            log_bold("Could not find existing services.")

    def _get_desired_task_count_for_service(self, service_name):
        if service_name in self.desired_counts:
            return self.desired_counts[service_name]
        else:
            return 0

    @property
    def ecr_image_uri(self):
        return str(self.account_id) + ".dkr.ecr." + \
<<<<<<< HEAD
               region_service.ECR_REGION + ".amazonaws.com/" + \
               self.repo_name
=======
            self.region + ".amazonaws.com/" + \
            self.repo_name
>>>>>>> 5eef5740

    @property
    def account_id(self):
        return get_account_id()

    @property
    def repo_name(self):
        return self.application_name + '-repo'

    @property
    def notifications_arn(self):
        """
        Get the SNS arn either from service configuration or the cluster
        """
        if 'notifications_arn' in self.configuration:
            return self.configuration['notifications_arn']
        else:
            return TemplateGenerator.notifications_arn.fget(self)<|MERGE_RESOLUTION|>--- conflicted
+++ resolved
@@ -1,12 +1,9 @@
 import json
 import re
 
-<<<<<<< HEAD
 import boto3
-=======
 from awacs.aws import PolicyDocument, Statement, Allow, Principal
 from awacs.sts import AssumeRole
->>>>>>> 5eef5740
 from cfn_flip import to_yaml
 from stringcase import pascalcase
 from troposphere import GetAtt, Output, Parameter, Ref, Sub
@@ -185,25 +182,6 @@
             container_definition_arguments['Command'] = [config['command']]
 
         cd = ContainerDefinition(**container_definition_arguments)
-<<<<<<< HEAD
-        if launch_type == self.LAUNCH_TYPE_FARGATE:
-            td = TaskDefinition(
-                service_name + "TaskDefinition",
-                Family=service_name + "Family",
-                ContainerDefinitions=[cd],
-                RequiresCompatibilities=['FARGATE'],
-                ExecutionRoleArn=boto3.resource('iam').Role('ecsTaskExecutionRole').arn,
-                NetworkMode='awsvpc',
-                Cpu=str(config['fargate']['cpu']),
-                Memory=str(config['fargate']['memory'])
-            )
-        else:
-            td = TaskDefinition(
-                service_name + "TaskDefinition",
-                Family=service_name + "Family",
-                ContainerDefinitions=[cd]
-            )
-=======
 
         task_role = self.template.add_resource(Role(
             service_name + "Role",
@@ -218,13 +196,26 @@
             )
         ))
 
-        td = TaskDefinition(
-            service_name + "TaskDefinition",
-            Family=service_name + "Family",
-            ContainerDefinitions=[cd],
-            TaskRoleArn=Ref(task_role)
-        )
->>>>>>> 5eef5740
+
+        if launch_type == self.LAUNCH_TYPE_FARGATE:
+            td = TaskDefinition(
+                service_name + "TaskDefinition",
+                Family=service_name + "Family",
+                ContainerDefinitions=[cd],
+                TaskRoleArn=Ref(task_role),
+                RequiresCompatibilities=['FARGATE'],
+                ExecutionRoleArn=boto3.resource('iam').Role('ecsTaskExecutionRole').arn,
+                NetworkMode='awsvpc',
+                Cpu=str(config['fargate']['cpu']),
+                Memory=str(config['fargate']['memory'])
+            )
+        else:
+            td = TaskDefinition(
+                service_name + "TaskDefinition",
+                Family=service_name + "Family",
+                ContainerDefinitions=[cd],
+                TaskRoleArn=Ref(task_role)
+            )
         self.template.add_resource(td)
         desired_count = self._get_desired_task_count_for_service(service_name)
         deployment_configuration = DeploymentConfiguration(
@@ -752,13 +743,8 @@
     @property
     def ecr_image_uri(self):
         return str(self.account_id) + ".dkr.ecr." + \
-<<<<<<< HEAD
-               region_service.ECR_REGION + ".amazonaws.com/" + \
+               self.region + ".amazonaws.com/" + \
                self.repo_name
-=======
-            self.region + ".amazonaws.com/" + \
-            self.repo_name
->>>>>>> 5eef5740
 
     @property
     def account_id(self):
